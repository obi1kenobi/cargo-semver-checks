--- conflicted
+++ resolved
@@ -271,7 +271,43 @@
         .success();
 }
 
-<<<<<<< HEAD
+/// This test ensures that passing `--baseline-root ./path/Cargo.toml` doesn't cause a bug.
+/// Since `--manifest-path` takes a path, users may assume `--baseline-root` does as well.
+/// We strip `Cargo.toml` from the tail of the path if present.
+#[test]
+fn baseline_root_cargo_toml_path() {
+    let mut cmd = Command::cargo_bin("cargo-semver-checks").unwrap();
+    cmd.current_dir("test_crates/")
+        .args([
+            "semver-checks",
+            "check-release",
+            "--manifest-path",
+            "crate_in_workspace/Cargo.toml",
+            "--baseline-root=crate_in_workspace/Cargo.toml",
+        ])
+        .assert()
+        .success();
+}
+
+/// This test ensures that passing `--baseline-root Cargo.toml` doesn't cause a bug.
+/// Since `--manifest-path` takes a path, users may assume `--baseline-root` does as well.
+/// We strip `Cargo.toml` from the tail of the path if present.
+/// When `Cargo.toml` is the only path component, we implicitly assume `.` is left after stripping.
+#[test]
+fn baseline_root_bare_cargo_toml_path() {
+    let mut cmd = Command::cargo_bin("cargo-semver-checks").unwrap();
+    cmd.current_dir("test_crates/crate_in_workspace/")
+        .args([
+            "semver-checks",
+            "check-release",
+            "--manifest-path",
+            "Cargo.toml",
+            "--baseline-root=Cargo.toml",
+        ])
+        .assert()
+        .success();
+}
+
 /// Ensure that we can semver-check projects that won't compile without their `.cargo/config.toml`
 /// configuration, which e.g. might set required `--cfg` items.
 #[test]
@@ -294,41 +330,4 @@
         .args(["semver-checks", "check-release", "--baseline-root=."])
         .assert()
         .failure();
-=======
-/// This test ensures that passing `--baseline-root ./path/Cargo.toml` doesn't cause a bug.
-/// Since `--manifest-path` takes a path, users may assume `--baseline-root` does as well.
-/// We strip `Cargo.toml` from the tail of the path if present.
-#[test]
-fn baseline_root_cargo_toml_path() {
-    let mut cmd = Command::cargo_bin("cargo-semver-checks").unwrap();
-    cmd.current_dir("test_crates/")
-        .args([
-            "semver-checks",
-            "check-release",
-            "--manifest-path",
-            "crate_in_workspace/Cargo.toml",
-            "--baseline-root=crate_in_workspace/Cargo.toml",
-        ])
-        .assert()
-        .success();
-}
-
-/// This test ensures that passing `--baseline-root Cargo.toml` doesn't cause a bug.
-/// Since `--manifest-path` takes a path, users may assume `--baseline-root` does as well.
-/// We strip `Cargo.toml` from the tail of the path if present.
-/// When `Cargo.toml` is the only path component, we implicitly assume `.` is left after stripping.
-#[test]
-fn baseline_root_bare_cargo_toml_path() {
-    let mut cmd = Command::cargo_bin("cargo-semver-checks").unwrap();
-    cmd.current_dir("test_crates/crate_in_workspace/")
-        .args([
-            "semver-checks",
-            "check-release",
-            "--manifest-path",
-            "Cargo.toml",
-            "--baseline-root=Cargo.toml",
-        ])
-        .assert()
-        .success();
->>>>>>> ba4f1703
 }