{
<<<<<<< HEAD
    "./test_crates/struct_becomes_enum/": [
        {
            "name": String("StructToEnum"),
            "path": List([
                String("struct_becomes_enum"),
                String("StructToEnum"),
            ]),
            "span_begin_line": Uint64(9),
            "span_filename": String("src/lib.rs"),
=======
    "./test_crates/inherent_method_must_use_added/": [
        {
            "name": String("StructToEnumWithMustUseMethods"),
            "path": List([
                String("inherent_method_must_use_added"),
                String("item_type_changed_inherent_method_must_use_added"),
                String("StructToEnumWithMustUseMethods"),
            ]),
            "span_begin_line": Uint64(62),
            "span_filename": String("src/item_type_changed_inherent_method_must_use_added.rs"),
            "struct_type": String("plain"),
            "visibility_limit": String("public"),
        },
        {
            "name": String("StructToUnionWithMustUseMethods"),
            "path": List([
                String("inherent_method_must_use_added"),
                String("item_type_changed_inherent_method_must_use_added"),
                String("StructToUnionWithMustUseMethods"),
            ]),
            "span_begin_line": Uint64(87),
            "span_filename": String("src/item_type_changed_inherent_method_must_use_added.rs"),
>>>>>>> 5c92270e
            "struct_type": String("plain"),
            "visibility_limit": String("public"),
        },
    ],
    "./test_crates/struct_missing/": [
        {
            "name": String("WillBeRemovedStruct"),
            "path": List([
                String("struct_missing"),
                String("WillBeRemovedStruct"),
            ]),
            "span_begin_line": Uint64(1),
            "span_filename": String("src/lib.rs"),
            "struct_type": String("unit"),
            "visibility_limit": String("public"),
        },
        {
            "name": String("PubUseRemovedStruct"),
            "path": List([
                String("struct_missing"),
                String("PubUseRemovedStruct"),
            ]),
            "span_begin_line": Uint64(4),
            "span_filename": String("src/lib.rs"),
            "struct_type": String("unit"),
            "visibility_limit": String("public"),
        },
    ],
    "./test_crates/struct_pub_field_missing/": [
        {
            "name": String("StructRemoved"),
            "path": List([
                String("struct_pub_field_missing"),
                String("StructRemoved"),
            ]),
            "span_begin_line": Uint64(11),
            "span_filename": String("src/lib.rs"),
            "struct_type": String("plain"),
            "visibility_limit": String("public"),
        },
    ],
}<|MERGE_RESOLUTION|>--- conflicted
+++ resolved
@@ -1,15 +1,4 @@
 {
-<<<<<<< HEAD
-    "./test_crates/struct_becomes_enum/": [
-        {
-            "name": String("StructToEnum"),
-            "path": List([
-                String("struct_becomes_enum"),
-                String("StructToEnum"),
-            ]),
-            "span_begin_line": Uint64(9),
-            "span_filename": String("src/lib.rs"),
-=======
     "./test_crates/inherent_method_must_use_added/": [
         {
             "name": String("StructToEnumWithMustUseMethods"),
@@ -32,7 +21,19 @@
             ]),
             "span_begin_line": Uint64(87),
             "span_filename": String("src/item_type_changed_inherent_method_must_use_added.rs"),
->>>>>>> 5c92270e
+            "struct_type": String("plain"),
+            "visibility_limit": String("public"),
+        },
+    ],
+    "./test_crates/struct_becomes_enum/": [
+        {
+            "name": String("StructToEnum"),
+            "path": List([
+                String("struct_becomes_enum"),
+                String("StructToEnum"),
+            ]),
+            "span_begin_line": Uint64(9),
+            "span_filename": String("src/lib.rs"),
             "struct_type": String("plain"),
             "visibility_limit": String("public"),
         },
