---
source: src/query.rs
expression: "&query_execution_results"
---
{
<<<<<<< HEAD
  "./test_crates/repr_align_added/": [
    {
      "name": String("UnionBecomesAlignedAndPrivate"),
      "path": List([
        String("repr_align_added"),
        String("UnionBecomesAlignedAndPrivate"),
      ]),
      "span_begin_line": Uint64(25),
      "span_end_line": Uint64(27),
=======
  "./test_crates/repr_align_removed/": [
    {
      "name": String("UnionBecomesAlignedAndPrivate"),
      "path": List([
        String("repr_align_removed"),
        String("UnionBecomesAlignedAndPrivate"),
      ]),
      "span_begin_line": Uint64(87),
      "span_end_line": Uint64(89),
      "span_filename": String("src/lib.rs"),
      "visibility_limit": String("public"),
    },
    {
      "name": String("UnionBecomesUnalignedAndPrivate"),
      "path": List([
        String("repr_align_removed"),
        String("UnionBecomesUnalignedAndPrivate"),
      ]),
      "span_begin_line": Uint64(93),
      "span_end_line": Uint64(95),
>>>>>>> c632ecd3
      "span_filename": String("src/lib.rs"),
      "visibility_limit": String("public"),
    },
  ],
  "./test_crates/repr_packed_added_removed/": [
    {
      "name": String("UnionBecomesPackedAndPrivate"),
      "path": List([
        String("repr_packed_added_removed"),
        String("UnionBecomesPackedAndPrivate"),
      ]),
      "span_begin_line": Uint64(43),
      "span_end_line": Uint64(45),
      "span_filename": String("src/lib.rs"),
      "visibility_limit": String("public"),
    },
    {
      "name": String("UnionBecomesUnpackedAndPrivate"),
      "path": List([
        String("repr_packed_added_removed"),
        String("UnionBecomesUnpackedAndPrivate"),
      ]),
      "span_begin_line": Uint64(49),
      "span_end_line": Uint64(51),
      "span_filename": String("src/lib.rs"),
      "visibility_limit": String("public"),
    },
  ],
  "./test_crates/union_field_missing/": [
    {
      "name": String("PubUnionBecomesPrivateAndPubFieldRemoved"),
      "path": List([
        String("union_field_missing"),
        String("PubUnionBecomesPrivateAndPubFieldRemoved"),
      ]),
      "span_begin_line": Uint64(28),
      "span_end_line": Uint64(31),
      "span_filename": String("src/lib.rs"),
      "visibility_limit": String("public"),
    },
  ],
  "./test_crates/union_missing/": [
    {
      "name": String("PubUnionRemoved"),
      "path": List([
        String("union_missing"),
        String("PubUnionRemoved"),
      ]),
      "span_begin_line": Uint64(3),
      "span_end_line": Uint64(5),
      "span_filename": String("src/lib.rs"),
      "visibility_limit": String("public"),
    },
    {
      "name": String("PubUnionBecomesPrivate"),
      "path": List([
        String("union_missing"),
        String("PubUnionBecomesPrivate"),
      ]),
      "span_begin_line": Uint64(7),
      "span_end_line": Uint64(9),
      "span_filename": String("src/lib.rs"),
      "visibility_limit": String("public"),
    },
    {
      "name": String("PubUnion"),
      "path": List([
        String("union_missing"),
        String("PubUseUnionRemoved"),
      ]),
      "span_begin_line": Uint64(12),
      "span_end_line": Uint64(14),
      "span_filename": String("src/lib.rs"),
      "visibility_limit": String("public"),
    },
  ],
  "./test_crates/union_must_use_removed/": [
    {
      "name": String("MustUseRemovedUnion"),
      "path": List([
        String("union_must_use_removed"),
        String("MustUseRemovedUnion"),
      ]),
      "span_begin_line": Uint64(61),
      "span_end_line": Uint64(63),
      "span_filename": String("src/lib.rs"),
      "visibility_limit": String("public"),
    },
  ],
}<|MERGE_RESOLUTION|>--- conflicted
+++ resolved
@@ -3,22 +3,11 @@
 expression: "&query_execution_results"
 ---
 {
-<<<<<<< HEAD
-  "./test_crates/repr_align_added/": [
+  "./test_crates/repr_align_added_removed/": [
     {
       "name": String("UnionBecomesAlignedAndPrivate"),
       "path": List([
-        String("repr_align_added"),
-        String("UnionBecomesAlignedAndPrivate"),
-      ]),
-      "span_begin_line": Uint64(25),
-      "span_end_line": Uint64(27),
-=======
-  "./test_crates/repr_align_removed/": [
-    {
-      "name": String("UnionBecomesAlignedAndPrivate"),
-      "path": List([
-        String("repr_align_removed"),
+        String("repr_align_added_removed"),
         String("UnionBecomesAlignedAndPrivate"),
       ]),
       "span_begin_line": Uint64(87),
@@ -29,12 +18,11 @@
     {
       "name": String("UnionBecomesUnalignedAndPrivate"),
       "path": List([
-        String("repr_align_removed"),
+        String("repr_align_added_removed"),
         String("UnionBecomesUnalignedAndPrivate"),
       ]),
       "span_begin_line": Uint64(93),
       "span_end_line": Uint64(95),
->>>>>>> c632ecd3
       "span_filename": String("src/lib.rs"),
       "visibility_limit": String("public"),
     },
