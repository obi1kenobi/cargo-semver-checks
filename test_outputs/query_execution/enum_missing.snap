---
source: src/query.rs
expression: "&query_execution_results"
---
{
  "./test_crates/enum_missing/": [
    {
      "name": String("WillBeRemovedEnum"),
      "path": List([
        String("enum_missing"),
        String("WillBeRemovedEnum"),
      ]),
      "span_begin_line": Uint64(3),
      "span_end_line": Uint64(3),
      "span_filename": String("src/lib.rs"),
      "visibility_limit": String("public"),
    },
    {
      "name": String("PubUseRemovedEnum"),
      "path": List([
        String("enum_missing"),
        String("PubUseRemovedEnum"),
      ]),
      "span_begin_line": Uint64(6),
      "span_end_line": Uint64(6),
      "span_filename": String("src/lib.rs"),
      "visibility_limit": String("public"),
    },
  ],
  "./test_crates/enum_must_use_removed/": [
    {
      "name": String("MustUseRemovedEnum"),
      "path": List([
        String("enum_must_use_removed"),
        String("MustUseRemovedEnum"),
      ]),
      "span_begin_line": Uint64(56),
      "span_end_line": Uint64(58),
      "span_filename": String("src/lib.rs"),
      "visibility_limit": String("public"),
    },
  ],
  "./test_crates/enum_tuple_variant_field_added/": [
    {
      "name": String("BecomesPrivateEnum"),
      "path": List([
        String("enum_tuple_variant_field_added"),
        String("BecomesPrivateEnum"),
      ]),
      "span_begin_line": Uint64(31),
      "span_end_line": Uint64(33),
      "span_filename": String("src/lib.rs"),
      "visibility_limit": String("public"),
    },
  ],
  "./test_crates/enum_tuple_variant_field_missing/": [
    {
      "name": String("BecomesPrivateEnum"),
      "path": List([
        String("enum_tuple_variant_field_missing"),
        String("BecomesPrivateEnum"),
      ]),
      "span_begin_line": Uint64(23),
      "span_end_line": Uint64(25),
      "span_filename": String("src/lib.rs"),
      "visibility_limit": String("public"),
    },
  ],
  "./test_crates/enum_variant_missing/": [
    {
      "name": String("ShouldNotMatch"),
      "path": List([
        String("enum_variant_missing"),
        String("ShouldNotMatch"),
      ]),
      "span_begin_line": Uint64(28),
      "span_end_line": Uint64(30),
      "span_filename": String("src/lib.rs"),
      "visibility_limit": String("public"),
    },
  ],
  "./test_crates/inherent_method_must_use_added/": [
    {
      "name": String("EnumToStructWithMustUseMethods"),
      "path": List([
        String("inherent_method_must_use_added"),
        String("item_type_changed_inherent_method_must_use_added"),
        String("EnumToStructWithMustUseMethods"),
      ]),
      "span_begin_line": Uint64(8),
      "span_end_line": Uint64(10),
      "span_filename": String("src/item_type_changed_inherent_method_must_use_added.rs"),
      "visibility_limit": String("public"),
    },
    {
      "name": String("EnumToUnionWithMustUseMethods"),
      "path": List([
        String("inherent_method_must_use_added"),
        String("item_type_changed_inherent_method_must_use_added"),
        String("EnumToUnionWithMustUseMethods"),
      ]),
      "span_begin_line": Uint64(35),
      "span_end_line": Uint64(37),
      "span_filename": String("src/item_type_changed_inherent_method_must_use_added.rs"),
      "visibility_limit": String("public"),
    },
  ],
<<<<<<< HEAD
  "./test_crates/repr_align_added/": [
    {
      "name": String("EnumBecomesAlignedAndPrivate"),
      "path": List([
        String("repr_align_added"),
        String("EnumBecomesAlignedAndPrivate"),
      ]),
      "span_begin_line": Uint64(20),
      "span_end_line": Uint64(22),
=======
  "./test_crates/repr_align_removed/": [
    {
      "name": String("EnumBecomesAlignedAndPrivate"),
      "path": List([
        String("repr_align_removed"),
        String("EnumBecomesAlignedAndPrivate"),
      ]),
      "span_begin_line": Uint64(43),
      "span_end_line": Uint64(45),
      "span_filename": String("src/lib.rs"),
      "visibility_limit": String("public"),
    },
    {
      "name": String("EnumBecomesUnalignedAndPrivate"),
      "path": List([
        String("repr_align_removed"),
        String("EnumBecomesUnalignedAndPrivate"),
      ]),
      "span_begin_line": Uint64(49),
      "span_end_line": Uint64(51),
>>>>>>> c632ecd3
      "span_filename": String("src/lib.rs"),
      "visibility_limit": String("public"),
    },
  ],
  "./test_crates/switch_to_reexport_as_underscore/": [
    {
      "name": String("Enum"),
      "path": List([
        String("switch_to_reexport_as_underscore"),
        String("Enum"),
      ]),
      "span_begin_line": Uint64(8),
      "span_end_line": Uint64(10),
      "span_filename": String("src/lib.rs"),
      "visibility_limit": String("public"),
    },
  ],
}<|MERGE_RESOLUTION|>--- conflicted
+++ resolved
@@ -105,22 +105,11 @@
       "visibility_limit": String("public"),
     },
   ],
-<<<<<<< HEAD
-  "./test_crates/repr_align_added/": [
+  "./test_crates/repr_align_added_removed/": [
     {
       "name": String("EnumBecomesAlignedAndPrivate"),
       "path": List([
-        String("repr_align_added"),
-        String("EnumBecomesAlignedAndPrivate"),
-      ]),
-      "span_begin_line": Uint64(20),
-      "span_end_line": Uint64(22),
-=======
-  "./test_crates/repr_align_removed/": [
-    {
-      "name": String("EnumBecomesAlignedAndPrivate"),
-      "path": List([
-        String("repr_align_removed"),
+        String("repr_align_added_removed"),
         String("EnumBecomesAlignedAndPrivate"),
       ]),
       "span_begin_line": Uint64(43),
@@ -131,12 +120,11 @@
     {
       "name": String("EnumBecomesUnalignedAndPrivate"),
       "path": List([
-        String("repr_align_removed"),
+        String("repr_align_added_removed"),
         String("EnumBecomesUnalignedAndPrivate"),
       ]),
       "span_begin_line": Uint64(49),
       "span_end_line": Uint64(51),
->>>>>>> c632ecd3
       "span_filename": String("src/lib.rs"),
       "visibility_limit": String("public"),
     },
