---
source: src/query.rs
expression: "&query_execution_results"
---
{
  "./test_crates/move_item_and_reexport/": [
    {
      "name": String("NonEquivalentReorderedGenerics"),
      "path": List([
        String("move_item_and_reexport"),
        String("NonEquivalentReorderedGenerics"),
      ]),
      "span_begin_line": Uint64(40),
      "span_end_line": Uint64(42),
      "span_filename": String("src/lib.rs"),
      "struct_type": String("plain"),
      "visibility_limit": String("public"),
    },
    {
      "name": String("NonEquivalentRemovedLifetime"),
      "path": List([
        String("move_item_and_reexport"),
        String("NonEquivalentRemovedLifetime"),
      ]),
      "span_begin_line": Uint64(44),
      "span_end_line": Uint64(46),
      "span_filename": String("src/lib.rs"),
      "struct_type": String("plain"),
      "visibility_limit": String("public"),
    },
    {
      "name": String("NonEquivalentRemovedConst"),
      "path": List([
        String("move_item_and_reexport"),
        String("NonEquivalentRemovedConst"),
      ]),
      "span_begin_line": Uint64(48),
      "span_end_line": Uint64(50),
      "span_filename": String("src/lib.rs"),
      "struct_type": String("plain"),
      "visibility_limit": String("public"),
    },
    {
      "name": String("NonEquivalentRemovedType"),
      "path": List([
        String("move_item_and_reexport"),
        String("NonEquivalentRemovedType"),
      ]),
      "span_begin_line": Uint64(52),
      "span_end_line": Uint64(54),
      "span_filename": String("src/lib.rs"),
      "struct_type": String("plain"),
      "visibility_limit": String("public"),
    },
  ],
<<<<<<< HEAD
  "./test_crates/repr_align_added/": [
    {
      "name": String("StructBecomesAlignedAndPrivate"),
      "path": List([
        String("repr_align_added"),
        String("StructBecomesAlignedAndPrivate"),
      ]),
      "span_begin_line": Uint64(17),
      "span_end_line": Uint64(17),
=======
  "./test_crates/repr_align_removed/": [
    {
      "name": String("StructBecomesAlignedAndPrivate"),
      "path": List([
        String("repr_align_removed"),
        String("StructBecomesAlignedAndPrivate"),
      ]),
      "span_begin_line": Uint64(11),
      "span_end_line": Uint64(11),
      "span_filename": String("src/lib.rs"),
      "struct_type": String("unit"),
      "visibility_limit": String("public"),
    },
    {
      "name": String("StructBecomesUnalignedAndPrivate"),
      "path": List([
        String("repr_align_removed"),
        String("StructBecomesUnalignedAndPrivate"),
      ]),
      "span_begin_line": Uint64(15),
      "span_end_line": Uint64(15),
>>>>>>> c632ecd3
      "span_filename": String("src/lib.rs"),
      "struct_type": String("unit"),
      "visibility_limit": String("public"),
    },
  ],
  "./test_crates/repr_packed_added_removed/": [
    {
      "name": String("StructBecomesPackedAndPrivate"),
      "path": List([
        String("repr_packed_added_removed"),
        String("StructBecomesPackedAndPrivate"),
      ]),
      "span_begin_line": Uint64(11),
      "span_end_line": Uint64(11),
      "span_filename": String("src/lib.rs"),
      "struct_type": String("unit"),
      "visibility_limit": String("public"),
    },
    {
      "name": String("StructBecomesUnpackedAndPrivate"),
      "path": List([
        String("repr_packed_added_removed"),
        String("StructBecomesUnpackedAndPrivate"),
      ]),
      "span_begin_line": Uint64(15),
      "span_end_line": Uint64(15),
      "span_filename": String("src/lib.rs"),
      "struct_type": String("unit"),
      "visibility_limit": String("public"),
    },
  ],
  "./test_crates/semver_trick_self_referential/": [
    {
      "name": String("Example"),
      "path": List([
        String("semver_trick_self_referential"),
        String("Example"),
      ]),
      "span_begin_line": Uint64(3),
      "span_end_line": Uint64(3),
      "span_filename": String("src/lib.rs"),
      "struct_type": String("unit"),
      "visibility_limit": String("public"),
    },
  ],
  "./test_crates/struct_missing/": [
    {
      "name": String("WillBeRemovedStruct"),
      "path": List([
        String("struct_missing"),
        String("WillBeRemovedStruct"),
      ]),
      "span_begin_line": Uint64(3),
      "span_end_line": Uint64(3),
      "span_filename": String("src/lib.rs"),
      "struct_type": String("unit"),
      "visibility_limit": String("public"),
    },
    {
      "name": String("PubUseRemovedStruct"),
      "path": List([
        String("struct_missing"),
        String("PubUseRemovedStruct"),
      ]),
      "span_begin_line": Uint64(6),
      "span_end_line": Uint64(6),
      "span_filename": String("src/lib.rs"),
      "struct_type": String("unit"),
      "visibility_limit": String("public"),
    },
  ],
  "./test_crates/struct_must_use_removed/": [
    {
      "name": String("MustUseRemovedStruct"),
      "path": List([
        String("struct_must_use_removed"),
        String("MustUseRemovedStruct"),
      ]),
      "span_begin_line": Uint64(56),
      "span_end_line": Uint64(58),
      "span_filename": String("src/lib.rs"),
      "struct_type": String("plain"),
      "visibility_limit": String("public"),
    },
  ],
  "./test_crates/struct_now_doc_hidden/": [
    {
      "name": String("PublicStructThatGoesPrivate"),
      "path": List([
        String("struct_now_doc_hidden"),
        String("PublicStructThatGoesPrivate"),
      ]),
      "span_begin_line": Uint64(36),
      "span_end_line": Uint64(36),
      "span_filename": String("src/lib.rs"),
      "struct_type": String("unit"),
      "visibility_limit": String("public"),
    },
  ],
  "./test_crates/struct_pub_field_missing/": [
    {
      "name": String("StructRemoved"),
      "path": List([
        String("struct_pub_field_missing"),
        String("StructRemoved"),
      ]),
      "span_begin_line": Uint64(13),
      "span_end_line": Uint64(15),
      "span_filename": String("src/lib.rs"),
      "struct_type": String("plain"),
      "visibility_limit": String("public"),
    },
  ],
  "./test_crates/struct_with_no_pub_fields_changed_type/": [
    {
      "name": String("PubStructChangedToType"),
      "path": List([
        String("struct_with_no_pub_fields_changed_type"),
        String("PubStructChangedToType"),
      ]),
      "span_begin_line": Uint64(91),
      "span_end_line": Uint64(91),
      "span_filename": String("src/lib.rs"),
      "struct_type": String("tuple"),
      "visibility_limit": String("public"),
    },
  ],
  "./test_crates/switch_to_reexport_as_underscore/": [
    {
      "name": String("Struct"),
      "path": List([
        String("switch_to_reexport_as_underscore"),
        String("Struct"),
      ]),
      "span_begin_line": Uint64(6),
      "span_end_line": Uint64(6),
      "span_filename": String("src/lib.rs"),
      "struct_type": String("plain"),
      "visibility_limit": String("public"),
    },
  ],
}<|MERGE_RESOLUTION|>--- conflicted
+++ resolved
@@ -53,22 +53,11 @@
       "visibility_limit": String("public"),
     },
   ],
-<<<<<<< HEAD
-  "./test_crates/repr_align_added/": [
+  "./test_crates/repr_align_added_removed/": [
     {
       "name": String("StructBecomesAlignedAndPrivate"),
       "path": List([
-        String("repr_align_added"),
-        String("StructBecomesAlignedAndPrivate"),
-      ]),
-      "span_begin_line": Uint64(17),
-      "span_end_line": Uint64(17),
-=======
-  "./test_crates/repr_align_removed/": [
-    {
-      "name": String("StructBecomesAlignedAndPrivate"),
-      "path": List([
-        String("repr_align_removed"),
+        String("repr_align_added_removed"),
         String("StructBecomesAlignedAndPrivate"),
       ]),
       "span_begin_line": Uint64(11),
@@ -80,12 +69,11 @@
     {
       "name": String("StructBecomesUnalignedAndPrivate"),
       "path": List([
-        String("repr_align_removed"),
+        String("repr_align_added_removed"),
         String("StructBecomesUnalignedAndPrivate"),
       ]),
       "span_begin_line": Uint64(15),
       "span_end_line": Uint64(15),
->>>>>>> c632ecd3
       "span_filename": String("src/lib.rs"),
       "struct_type": String("unit"),
       "visibility_limit": String("public"),
