---
source: src/query.rs
expression: "&query_execution_results"
---
{
<<<<<<< HEAD
  "./test_crates/trait_marked_deprecated/": [
    {
      "method_name": String("method"),
      "name": String("TraitToDeprecatedTrait"),
      "path": List([
        String("trait_marked_deprecated"),
        String("TraitToDeprecatedTrait"),
      ]),
      "span_begin_line": Uint64(5),
      "span_end_line": Uint64(7),
      "span_filename": String("src/lib.rs"),
      "visibility_limit": String("public"),
    },
    {
      "method_name": String("method"),
      "name": String("TraitToDeprecatedMessageTrait"),
      "path": List([
        String("trait_marked_deprecated"),
        String("TraitToDeprecatedMessageTrait"),
      ]),
      "span_begin_line": Uint64(10),
      "span_end_line": Uint64(12),
      "span_filename": String("src/lib.rs"),
      "visibility_limit": String("public"),
    },
  ],
=======
>>>>>>> 99c953b9
  "./test_crates/trait_method_marked_deprecated/": [
    {
      "method_name": String("method_to_deprecated"),
      "name": String("TraitWithMethodToBeDeprecated"),
      "path": List([
        String("trait_method_marked_deprecated"),
        String("TraitWithMethodToBeDeprecated"),
      ]),
      "span_begin_line": Uint64(1),
      "span_end_line": Uint64(17),
      "span_filename": String("src/lib.rs"),
      "visibility_limit": String("public"),
    },
    {
      "method_name": String("method_to_deprecated_message"),
      "name": String("TraitWithMethodToBeDeprecated"),
      "path": List([
        String("trait_method_marked_deprecated"),
        String("TraitWithMethodToBeDeprecated"),
      ]),
      "span_begin_line": Uint64(1),
      "span_end_line": Uint64(17),
      "span_filename": String("src/lib.rs"),
      "visibility_limit": String("public"),
    },
  ],
}<|MERGE_RESOLUTION|>--- conflicted
+++ resolved
@@ -3,35 +3,6 @@
 expression: "&query_execution_results"
 ---
 {
-<<<<<<< HEAD
-  "./test_crates/trait_marked_deprecated/": [
-    {
-      "method_name": String("method"),
-      "name": String("TraitToDeprecatedTrait"),
-      "path": List([
-        String("trait_marked_deprecated"),
-        String("TraitToDeprecatedTrait"),
-      ]),
-      "span_begin_line": Uint64(5),
-      "span_end_line": Uint64(7),
-      "span_filename": String("src/lib.rs"),
-      "visibility_limit": String("public"),
-    },
-    {
-      "method_name": String("method"),
-      "name": String("TraitToDeprecatedMessageTrait"),
-      "path": List([
-        String("trait_marked_deprecated"),
-        String("TraitToDeprecatedMessageTrait"),
-      ]),
-      "span_begin_line": Uint64(10),
-      "span_end_line": Uint64(12),
-      "span_filename": String("src/lib.rs"),
-      "visibility_limit": String("public"),
-    },
-  ],
-=======
->>>>>>> 99c953b9
   "./test_crates/trait_method_marked_deprecated/": [
     {
       "method_name": String("method_to_deprecated"),
