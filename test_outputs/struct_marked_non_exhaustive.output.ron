{
    "./test_crates/non_exhaustive/": [
        {
            "name": String("UnitStruct"),
            "path": List([
                String("non_exhaustive"),
                String("UnitStruct"),
            ]),
            "span_begin_line": Uint64(12),
            "span_filename": String("src/lib.rs"),
            "struct_type": String("unit"),
            "visibility_limit": String("public"),
        },
        {
            "name": String("TupleStruct"),
            "path": List([
                String("non_exhaustive"),
                String("TupleStruct"),
            ]),
            "span_begin_line": Uint64(15),
            "span_filename": String("src/lib.rs"),
            "struct_type": String("tuple"),
            "visibility_limit": String("public"),
        },
        {
            "name": String("ExternallyConstructibleStruct"),
            "path": List([
                String("non_exhaustive"),
                String("ExternallyConstructibleStruct"),
            ]),
            "span_begin_line": Uint64(18),
            "span_filename": String("src/lib.rs"),
            "struct_type": String("plain"),
            "visibility_limit": String("public"),
        },
<<<<<<< HEAD
        {
            "name": String("NonExternallyConstructibleTupleStruct"),
            "path": List([
                String("non_exhaustive"),
                String("NonExternallyConstructibleTupleStruct"),
            ]),
            "span_begin_line": Uint64(25),
            "span_filename": String("src/lib.rs"),
            "struct_type": String("tuple"),
            "visibility_limit": String("public"),
        },
        {
            "name": String("NonExternallyConstructibleStruct"),
            "path": List([
                String("non_exhaustive"),
                String("NonExternallyConstructibleStruct"),
            ]),
            "span_begin_line": Uint64(28),
            "span_filename": String("src/lib.rs"),
            "struct_type": String("plain"),
            "visibility_limit": String("public"),
        },
=======
>>>>>>> 37667f63
    ],
}<|MERGE_RESOLUTION|>--- conflicted
+++ resolved
@@ -33,30 +33,5 @@
             "struct_type": String("plain"),
             "visibility_limit": String("public"),
         },
-<<<<<<< HEAD
-        {
-            "name": String("NonExternallyConstructibleTupleStruct"),
-            "path": List([
-                String("non_exhaustive"),
-                String("NonExternallyConstructibleTupleStruct"),
-            ]),
-            "span_begin_line": Uint64(25),
-            "span_filename": String("src/lib.rs"),
-            "struct_type": String("tuple"),
-            "visibility_limit": String("public"),
-        },
-        {
-            "name": String("NonExternallyConstructibleStruct"),
-            "path": List([
-                String("non_exhaustive"),
-                String("NonExternallyConstructibleStruct"),
-            ]),
-            "span_begin_line": Uint64(28),
-            "span_filename": String("src/lib.rs"),
-            "struct_type": String("plain"),
-            "visibility_limit": String("public"),
-        },
-=======
->>>>>>> 37667f63
     ],
 }