{
<<<<<<< HEAD
=======
    "./test_crates/function_const_removed/": [
        {
            "name": String("fn_removed"),
            "path": List([
                String("function_const_removed"),
                String("fn_removed"),
            ]),
            "span_begin_line": Uint64(5),
            "span_filename": String("src/lib.rs"),
            "visibility_limit": String("public"),
        },
    ],
>>>>>>> 37667f63
    "./test_crates/function_missing/": [
        {
            "name": String("will_be_removed_fn"),
            "path": List([
                String("function_missing"),
                String("will_be_removed_fn"),
            ]),
            "span_begin_line": Uint64(1),
            "span_filename": String("src/lib.rs"),
            "visibility_limit": String("public"),
        },
        {
            "name": String("pub_use_removed_fn"),
            "path": List([
                String("function_missing"),
                String("pub_use_removed_fn"),
            ]),
            "span_begin_line": Uint64(4),
            "span_filename": String("src/lib.rs"),
            "visibility_limit": String("public"),
        },
    ],
}<|MERGE_RESOLUTION|>--- conflicted
+++ resolved
@@ -1,6 +1,4 @@
 {
-<<<<<<< HEAD
-=======
     "./test_crates/function_const_removed/": [
         {
             "name": String("fn_removed"),
@@ -13,7 +11,6 @@
             "visibility_limit": String("public"),
         },
     ],
->>>>>>> 37667f63
     "./test_crates/function_missing/": [
         {
             "name": String("will_be_removed_fn"),
