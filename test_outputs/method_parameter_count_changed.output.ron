{
<<<<<<< HEAD
    "./test_crates/inherent_method_missing/": [
        {
            "current_parameter_count": List([]),
            "method_name": String("will_be_removed_associated_fn"),
            "method_visibility": String("public"),
            "name": String("Foo"),
            "non_matching_span_begin_line": List([]),
            "non_matching_span_filename": List([]),
            "old_parameter_count": Uint64(0),
            "path": List([
                String("inherent_method_missing"),
                String("Foo"),
            ]),
            "span_begin_line": Uint64(7),
            "span_filename": String("src/lib.rs"),
            "visibility_limit": String("public"),
        },
        {
            "current_parameter_count": List([]),
            "method_name": String("will_be_removed_method"),
            "method_visibility": String("public"),
            "name": String("Foo"),
            "non_matching_span_begin_line": List([]),
            "non_matching_span_filename": List([]),
            "old_parameter_count": Uint64(1),
            "path": List([
                String("inherent_method_missing"),
                String("Foo"),
            ]),
            "span_begin_line": Uint64(9),
            "span_filename": String("src/lib.rs"),
            "visibility_limit": String("public"),
        },
    ],
=======
>>>>>>> 37667f63
    "./test_crates/parameter_count_changed/": [
        {
            "current_parameter_count": List([
                Uint64(1),
            ]),
            "method_name": String("associated_function_with_a_parameter_added"),
            "method_visibility": String("public"),
            "name": String("StructWithMethods"),
            "non_matching_span_begin_line": List([
                Uint64(10),
            ]),
            "non_matching_span_filename": List([
                String("src/lib.rs"),
            ]),
            "old_parameter_count": Uint64(0),
            "path": List([
                String("parameter_count_changed"),
                String("StructWithMethods"),
            ]),
            "span_begin_line": Uint64(10),
            "span_filename": String("src/lib.rs"),
            "visibility_limit": String("public"),
        },
        {
            "current_parameter_count": List([
                Uint64(2),
            ]),
            "method_name": String("method_with_a_parameter_added"),
            "method_visibility": String("public"),
            "name": String("StructWithMethods"),
            "non_matching_span_begin_line": List([
                Uint64(12),
            ]),
            "non_matching_span_filename": List([
                String("src/lib.rs"),
            ]),
            "old_parameter_count": Uint64(1),
            "path": List([
                String("parameter_count_changed"),
                String("StructWithMethods"),
            ]),
            "span_begin_line": Uint64(12),
            "span_filename": String("src/lib.rs"),
            "visibility_limit": String("public"),
        },
        {
            "current_parameter_count": List([
                Uint64(3),
            ]),
            "method_name": String("method_with_a_parameter_removed"),
            "method_visibility": String("public"),
            "name": String("StructWithMethods"),
            "non_matching_span_begin_line": List([
                Uint64(14),
            ]),
            "non_matching_span_filename": List([
                String("src/lib.rs"),
            ]),
            "old_parameter_count": Uint64(4),
            "path": List([
                String("parameter_count_changed"),
                String("StructWithMethods"),
            ]),
            "span_begin_line": Uint64(14),
            "span_filename": String("src/lib.rs"),
            "visibility_limit": String("public"),
        },
        {
            "current_parameter_count": List([
                Uint64(3),
            ]),
            "method_name": String("moved_trait_provided_method"),
            "method_visibility": String("public"),
            "name": String("StructWithMethods"),
            "non_matching_span_begin_line": List([
                Uint64(18),
            ]),
            "non_matching_span_filename": List([
                String("src/lib.rs"),
            ]),
            "old_parameter_count": Uint64(2),
            "path": List([
                String("parameter_count_changed"),
                String("StructWithMethods"),
            ]),
            "span_begin_line": Uint64(16),
            "span_filename": String("src/lib.rs"),
            "visibility_limit": String("public"),
        },
        {
            "current_parameter_count": List([
                Uint64(1),
            ]),
            "method_name": String("moved_method"),
            "method_visibility": String("public"),
            "name": String("StructWithMethods"),
            "non_matching_span_begin_line": List([
                Uint64(28),
            ]),
            "non_matching_span_filename": List([
                String("src/lib.rs"),
            ]),
            "old_parameter_count": Uint64(2),
            "path": List([
                String("parameter_count_changed"),
                String("StructWithMethods"),
            ]),
            "span_begin_line": Uint64(20),
            "span_filename": String("src/lib.rs"),
            "visibility_limit": String("public"),
        },
    ],
}<|MERGE_RESOLUTION|>--- conflicted
+++ resolved
@@ -1,41 +1,4 @@
 {
-<<<<<<< HEAD
-    "./test_crates/inherent_method_missing/": [
-        {
-            "current_parameter_count": List([]),
-            "method_name": String("will_be_removed_associated_fn"),
-            "method_visibility": String("public"),
-            "name": String("Foo"),
-            "non_matching_span_begin_line": List([]),
-            "non_matching_span_filename": List([]),
-            "old_parameter_count": Uint64(0),
-            "path": List([
-                String("inherent_method_missing"),
-                String("Foo"),
-            ]),
-            "span_begin_line": Uint64(7),
-            "span_filename": String("src/lib.rs"),
-            "visibility_limit": String("public"),
-        },
-        {
-            "current_parameter_count": List([]),
-            "method_name": String("will_be_removed_method"),
-            "method_visibility": String("public"),
-            "name": String("Foo"),
-            "non_matching_span_begin_line": List([]),
-            "non_matching_span_filename": List([]),
-            "old_parameter_count": Uint64(1),
-            "path": List([
-                String("inherent_method_missing"),
-                String("Foo"),
-            ]),
-            "span_begin_line": Uint64(9),
-            "span_filename": String("src/lib.rs"),
-            "visibility_limit": String("public"),
-        },
-    ],
-=======
->>>>>>> 37667f63
     "./test_crates/parameter_count_changed/": [
         {
             "current_parameter_count": List([
