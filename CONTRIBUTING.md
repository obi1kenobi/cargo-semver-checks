--- conflicted
+++ resolved
@@ -128,23 +128,13 @@
   since it would overwhelm the user with errors, instead of having a separate query that
   specifically reports the removal of the struct rather than all its fields separately.
 - Add the outputs you expect your query to produce over your test case in
-<<<<<<< HEAD
-  a new file: `src/test_data/<query_name>.output.run`.
+  a new file: `test_outputs/<query_name>.output.run`.
 - Add `<query_name>` to the list of queries used by the `add_lints!()`
   macro near the bottom of `src/query.rs`. It includes the query content and also creates
   a new test named `<query_name>` that compares the output of running this query on `test_crates/`
   with the output saved in `test_outputs/`.
 - Re-run `./scripts/regenerate_test_rustdocs.sh` to generate the new rustdoc JSON file.
 - Run `cargo test` and ensure your new test appears in the test list and runs correctly.
-=======
-  a new file: `test_outputs/<query_name>.output.run`.
-- Add `<query_name>` to the list of queries tested by the `query_execution_tests!()`
-  macro near the bottom of `src/query.rs`.
-- Re-run `./scripts/regenerate_test_rustdocs.sh` to generate the new rustdoc JSON file.
-- Run `cargo test` and ensure your new test appears in the test list and runs correctly.
-- Add an `include_str!("lints/<query_name>.ron"),` line to `SemverQuery::all_queries()`
-  in the `src/query.rs` file, to ensure your query is enabled for use in query runs.
->>>>>>> 1bbf4a96
 - Whew! You're done. Thanks for your contribution.
 - If you have the energy, please try to simplify this process by removing and
   automating some of these steps.