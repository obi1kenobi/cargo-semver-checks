--- conflicted
+++ resolved
@@ -50,11 +50,8 @@
 assert_cmd = "2.0"
 similar-asserts = { version = "1.5.0", features = ["serde"] }
 predicates = "3.1.0"
-<<<<<<< HEAD
 insta = { version = "1.39.0", features = ["ron"] }
-=======
 fs-err = "2.11.0"
->>>>>>> 504466f7
 
 # In dev and test profiles, compile all dependencies with optimizations enabled,
 # but still checking debug assertions and overflows.
