[package]
name = "cargo-semver-checks"
version = "0.34.0"
edition = "2021"
authors = ["Predrag Gruevski <obi1kenobi82@gmail.com>"]
license = "Apache-2.0 OR MIT"
description = "Scan your Rust crate for semver violations."
repository = "https://github.com/obi1kenobi/cargo-semver-checks"
readme = "./README.md"
keywords = ["semver", "linter", "check", "crate", "cargo"]
categories = ["command-line-utilities", "development-tools::cargo-plugins"]
rust-version = "1.77"

# See more keys and their definitions at https://doc.rust-lang.org/cargo/reference/manifest.html

[dependencies]
trustfall = "0.7.1"
trustfall_rustdoc = { version = "0.15.3", default-features = false, features = ["v27", "v28", "v29", "v30", "v32", "v33"] }
clap = { version = "4.0.0", features = ["derive", "cargo"] }
serde_json = "1.0.82"
anyhow = "1.0.58"
ron = "0.8.0"
serde = { version = "1.0.185", features = ["derive"] }
semver = "1.0.12"
handlebars = "5.1.0"
atty = "0.2.14"
cargo_metadata = "0.18.1"
clap-cargo = { version = "0.14.0", features = ["cargo_metadata"] }
ignore = "0.4.18"
clap-verbosity-flag = "2.0.0"
log = "0.4.17"
# Note that `tame-index` and `gix` must be upgraded in lock-step to retain the same `gix`
# minor version. Otherwise, one will compile `gix` two times in different minor versions.
gix = { version = "0.63", default-features = false, features = ["max-performance", "revision"] }
tame-index = { version = "0.12", features = ["sparse"] }

human-panic = "1.0.3"
bugreport = "0.5.0"
itertools = "0.13.0"
cargo_toml = "0.20.2"
toml = "0.8.10"
directories = "5.0.1"
sha2 = "0.10.6"
rustc_version = "0.4.0"
rayon = "1.8.0"
anstyle = "1.0.6"
anstream = "0.6.13"

[dev-dependencies]
assert_cmd = "2.0"
similar-asserts = { version = "1.5.0", features = ["serde"] }
predicates = "3.1.0"
insta = { version = "1.39.0", features = ["ron"] }
<<<<<<< HEAD
=======
fs-err = "2.11.0"
>>>>>>> 0ed48277

# In dev and test profiles, compile all dependencies with optimizations enabled,
# but still checking debug assertions and overflows.
#
# This produces a more than 10x speedup on tests, since the tests
# check dozens of test crates with dozens of trustfall queries.
[profile.dev.package."*"]
opt-level = 3
debug-assertions = true
overflow-checks = true
codegen-units = 16

[profile.test.package."*"]
opt-level = 3
debug-assertions = true
overflow-checks = true
codegen-units = 16

[features]
default = ["gix-reqwest"]

# Gix has mutually exclusive features that are exposed through tame-index. Hard-coding either of
# these features can lead to compile errors when another crate enables the other feature through
# workspace feature unification. We therefore allow downstream users to choose which feature to
# enable:
gix-reqwest = ["tame-index/gix-reqwest"]
gix-curl = ["tame-index/gix-curl"]<|MERGE_RESOLUTION|>--- conflicted
+++ resolved
@@ -51,10 +51,7 @@
 similar-asserts = { version = "1.5.0", features = ["serde"] }
 predicates = "3.1.0"
 insta = { version = "1.39.0", features = ["ron"] }
-<<<<<<< HEAD
-=======
 fs-err = "2.11.0"
->>>>>>> 0ed48277
 
 # In dev and test profiles, compile all dependencies with optimizations enabled,
 # but still checking debug assertions and overflows.
