[package]
name = "cargo-semver-checks"
version = "0.34.0"
edition = "2021"
authors = ["Predrag Gruevski <obi1kenobi82@gmail.com>"]
license = "Apache-2.0 OR MIT"
description = "Scan your Rust crate for semver violations."
repository = "https://github.com/obi1kenobi/cargo-semver-checks"
readme = "./README.md"
keywords = ["semver", "linter", "check", "crate", "cargo"]
categories = ["command-line-utilities", "development-tools::cargo-plugins"]
rust-version = "1.77"

# See more keys and their definitions at https://doc.rust-lang.org/cargo/reference/manifest.html

[dependencies]
trustfall = "0.7.1"
<<<<<<< HEAD
trustfall_rustdoc = { version = "0.15.2", default-features = false, features = [
    "v27",
    "v28",
    "v29",
    "v30",
    "v32",
] }
=======
trustfall_rustdoc = { version = "0.15.3", default-features = false, features = ["v27", "v28", "v29", "v30", "v32", "v33"] }
>>>>>>> e71e36c4
clap = { version = "4.0.0", features = ["derive", "cargo"] }
serde_json = "1.0.82"
anyhow = "1.0.58"
ron = "0.8.0"
serde = { version = "1.0.185", features = ["derive"] }
semver = "1.0.12"
handlebars = "5.1.0"
atty = "0.2.14"
cargo_metadata = "0.18.1"
clap-cargo = { version = "0.14.0", features = ["cargo_metadata"] }
ignore = "0.4.18"
clap-verbosity-flag = "2.0.0"
log = "0.4.17"
# Note that `tame-index` and `gix` must be upgraded in lock-step to retain the same `gix`
# minor version. Otherwise, one will compile `gix` two times in different minor versions.
gix = { version = "0.63", default-features = false, features = [
    "max-performance",
    "revision",
] }
tame-index = { version = "0.12", features = ["sparse"] }

human-panic = "1.0.3"
bugreport = "0.5.0"
itertools = "0.13.0"
cargo_toml = "0.20.2"
toml = "0.8.10"
directories = "5.0.1"
sha2 = "0.10.6"
rustc_version = "0.4.0"
rayon = "1.8.0"
anstyle = "1.0.6"
anstream = "0.6.13"

[dev-dependencies]
assert_cmd = "2.0"
similar-asserts = { version = "1.5.0", features = ["serde"] }
predicates = "3.1.0"
insta = { version = "1.39.0", features = ["ron"] }

# In dev and test profiles, compile all dependencies with optimizations enabled,
# but still checking debug assertions and overflows.
#
# This produces a more than 10x speedup on tests, since the tests
# check dozens of test crates with dozens of trustfall queries.
[profile.dev.package."*"]
opt-level = 3
debug-assertions = true
overflow-checks = true
codegen-units = 16

[profile.test.package."*"]
opt-level = 3
debug-assertions = true
overflow-checks = true
codegen-units = 16

[features]
default = ["gix-reqwest"]

# Gix has mutually exclusive features that are exposed through tame-index. Hard-coding either of
# these features can lead to compile errors when another crate enables the other feature through
# workspace feature unification. We therefore allow downstream users to choose which feature to
# enable:
gix-reqwest = ["tame-index/gix-reqwest"]
gix-curl = ["tame-index/gix-curl"]<|MERGE_RESOLUTION|>--- conflicted
+++ resolved
@@ -15,17 +15,7 @@
 
 [dependencies]
 trustfall = "0.7.1"
-<<<<<<< HEAD
-trustfall_rustdoc = { version = "0.15.2", default-features = false, features = [
-    "v27",
-    "v28",
-    "v29",
-    "v30",
-    "v32",
-] }
-=======
 trustfall_rustdoc = { version = "0.15.3", default-features = false, features = ["v27", "v28", "v29", "v30", "v32", "v33"] }
->>>>>>> e71e36c4
 clap = { version = "4.0.0", features = ["derive", "cargo"] }
 serde_json = "1.0.82"
 anyhow = "1.0.58"
