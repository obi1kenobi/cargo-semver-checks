--- conflicted
+++ resolved
@@ -36,13 +36,8 @@
 
 human-panic = "1.0.3"
 bugreport = "0.5.0"
-<<<<<<< HEAD
-itertools = "0.12.0"
+itertools = "0.13.0"
 cargo_toml = "0.20.2"
-=======
-itertools = "0.13.0"
-cargo_toml = "0.19.2"
->>>>>>> 1d8723a5
 toml = "0.8.10"
 directories = "5.0.1"
 sha2 = "0.10.6"
