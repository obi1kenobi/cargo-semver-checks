# Automatically run `cargo update` periodically.
#
# Originally based on
# [Rust's own dependency-upgrading workflow](https://github.com/rust-lang/rust/blob/master/.github/workflows/dependencies.yml)
# and subsequently adapted to the needs of this project.
# Rust source code may be used under the terms of the MIT or Apache 2.0 licenses,
# which we do here.

---
name: Add next Rust minor to test matrix
on:
  schedule:
    # Run weekly early in the morning on Mondays.
    - cron: '37 03 * * MON'
  workflow_dispatch:
    # Needed so we can run it manually
permissions:
  contents: read
defaults:
  run:
    shell: bash
env:
  PR_TITLE: Add next Rust minor to test matrix
  PR_MESSAGE: |
    Automation to ensure we test on all supported Rust versions as new stable Rust versions are released.

    The following is the output from `git diff`:

jobs:
  update-ci-yml:
    if: github.repository_owner == 'obi1kenobi'
    name: update Rust version matrix
    runs-on: ubuntu-latest
    steps:
      - name: checkout the source code
        uses: actions/checkout@v4
        with:
          persist-credentials: false

      - name: download yq
        env:
          VERSION: "v4.43.1"
        run: |
          set -euxo pipefail
          wget "https://github.com/mikefarah/yq/releases/download/${VERSION}/yq_linux_amd64" -O yq &&\
            chmod +x ./yq

      - name: add next minor to test matrix
        run: |
          set -euxo pipefail

          yq '.jobs.rust-tests.strategy.matrix.toolchain' .github/workflows/ci.yml -o json | \
            python -m json.tool --compact | \
            sed 's/,/, /g' \
            >.current_versions

          yq '.jobs.rust-tests.strategy.matrix.toolchain as $versions |
              [$versions[] | select(. != "beta" and . != "stable")] as $numerical_versions |
              [$versions[] | select(. == "beta" or . == "stable")] as $non_numerical_versions |
              (
                  [$numerical_versions[] | sub("\d+\.(\d+)(?:\.\d+)?", "${1}") | to_number]
                  | sort
                  | .[-1]
              ) as $max_named_minor |
              [$numerical_versions[], "1.\($max_named_minor + 1)", $non_numerical_versions[]] as $next_versions |
              $next_versions
            ' .github/workflows/ci.yml -o json | \
            python -m json.tool --compact | \
            sed 's/,/, /g' \
            >.next_versions

          CURRENT="$(cat .current_versions | sed 's/^/\\/g' | sed 's/\]/\\]/g')"
          NEXT="$(cat .next_versions)"

          sed -i "s/$CURRENT/$NEXT/g" .github/workflows/ci.yml

      - name: upload ci.yml artifact for use in PR
        uses: actions/upload-artifact@v4
        with:
          name: ci.yml
          path: .github/workflows/ci.yml
          retention-days: 1

  pr-ci-yml:
    if: github.repository_owner == 'obi1kenobi'
    name: open or amend PR
    needs: update-ci-yml
    runs-on: ubuntu-latest
    env:
      BRANCH_NAME: add_new_rust_to_matrix
    permissions:
      contents: write
      pull-requests: write
    steps:
      - name: checkout the source code
        uses: actions/checkout@v4
        with:
          # We have to use a Personal Access Token (PAT) here.
          # We are going to open a PR with changes to workflows, which requires a special permission
          # that normal GitHub Actions runs don't have.
          token: ${{ secrets.RUST_UPDATER_GITHUB_TOKEN }}
          persist-credentials: true

      - name: download ci.yml from update job
        uses: actions/download-artifact@v4
        with:
          name: ci.yml
          path: .github/workflows/

      - name: craft PR body and commit message
        run: |
          set -euo pipefail

          DIFF="$(git diff)"

          echo "${PR_MESSAGE}" > body.md
          echo '```diff' >> body.md
          echo "$DIFF" >> body.md
          echo '```' >> body.md

      - name: commit
        run: |
          set -euxo pipefail

          git config user.name github-actions
          git config user.email github-actions@github.com
          git switch --force-create "$BRANCH_NAME"
          git add ./.github/workflows/ci.yml
          DIFF="$(git diff --staged)"
          if [[ "$DIFF" == "" ]]; then
            echo >2 "./.github/workflows/ci.yml was not changed, bailing out and not making a PR"
            exit 1
          fi
          git commit --no-verify --file=body.md

      - name: push
<<<<<<< HEAD
=======
        env:
          # We have to use a Personal Access Token (PAT) here.
          # Pushing a branch that changes workflow files requires the `workflows` PAT permission.
          USERNAME: obi1kenobi
          GITHUB_TOKEN: ${{ secrets.RUST_UPDATER_GITHUB_TOKEN }}
>>>>>>> 8a0b891d
        run: |
          set -euo pipefail
          git push "https://${USERNAME}:${GITHUB_TOKEN}@github.com/obi1kenobi/cargo-semver-checks.git" --no-verify --force "$BRANCH_NAME"

      - name: edit existing open pull request
        id: edit
        # Don't fail job if we need to open new PR
        continue-on-error: true
        env:
          # We have to use a Personal Access Token (PAT) here.
          # PRs opened from a workflow using the standard `GITHUB_TOKEN` in GitHub Actions
          # do not automatically trigger more workflows:
          # https://docs.github.com/en/actions/security-guides/automatic-token-authentication#using-the-github_token-in-a-workflow
          GITHUB_TOKEN: ${{ secrets.RUST_UPDATER_GITHUB_TOKEN }}
        run: |
          set -euo pipefail

          # Exit with error if PR is closed
          STATE="$(gh pr view "$BRANCH_NAME" --repo "$GITHUB_REPOSITORY" --json state --jq '.state')"
          if [[ "$STATE" != "OPEN" ]]; then
            exit 1
          fi

          gh pr edit "$BRANCH_NAME" --title "${PR_TITLE}" --body-file body.md --repo "$GITHUB_REPOSITORY"

      - name: open new pull request
        # Only run if there wasn't an existing PR
        if: steps.edit.outcome != 'success'
        env:
          # We have to use a Personal Access Token (PAT) here.
          # PRs opened from a workflow using the standard `GITHUB_TOKEN` in GitHub Actions
          # do not automatically trigger more workflows:
          # https://docs.github.com/en/actions/security-guides/automatic-token-authentication#using-the-github_token-in-a-workflow
          GITHUB_TOKEN: ${{ secrets.RUST_UPDATER_GITHUB_TOKEN }}
        run: |
          set -euo pipefail
          gh pr create --title "${PR_TITLE}" --body-file body.md --repo "$GITHUB_REPOSITORY"

      # - name: set PR to auto-merge
      #   env:
      #     GITHUB_TOKEN: ${{ secrets.GITHUB_TOKEN }}
      #   run: gh pr merge --squash --auto --delete-branch<|MERGE_RESOLUTION|>--- conflicted
+++ resolved
@@ -134,14 +134,6 @@
           git commit --no-verify --file=body.md
 
       - name: push
-<<<<<<< HEAD
-=======
-        env:
-          # We have to use a Personal Access Token (PAT) here.
-          # Pushing a branch that changes workflow files requires the `workflows` PAT permission.
-          USERNAME: obi1kenobi
-          GITHUB_TOKEN: ${{ secrets.RUST_UPDATER_GITHUB_TOKEN }}
->>>>>>> 8a0b891d
         run: |
           set -euo pipefail
           git push "https://${USERNAME}:${GITHUB_TOKEN}@github.com/obi1kenobi/cargo-semver-checks.git" --no-verify --force "$BRANCH_NAME"
