--- conflicted
+++ resolved
@@ -221,14 +221,9 @@
         with:
           workspaces: 'semver'
 
-<<<<<<< HEAD
-=======
       - name: Set up sccache
         uses: mozilla-actions/sccache-action@v0.0.3
 
-      - uses: r7kamura/rust-problem-matchers@v1
-
->>>>>>> 66a3a62e
       - name: build and cache
         run: |
           cd semver
@@ -272,14 +267,9 @@
         with:
           workspaces: 'semver'
 
-<<<<<<< HEAD
-=======
       - name: Set up sccache
         uses: mozilla-actions/sccache-action@v0.0.3
 
-      - uses: r7kamura/rust-problem-matchers@v1
-
->>>>>>> 66a3a62e
       - name: build and cache
         run: |
           cd semver
