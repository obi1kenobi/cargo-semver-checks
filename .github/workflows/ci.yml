name: CI

on:
  pull_request:
  push:
    branches:
      - main
  schedule:
    - cron: '17 7 * * 1-5'  # run once per day Monday-Friday at 7:17am

env:
  RUST_BACKTRACE: 1
  CARGO_TERM_COLOR: always
  CARGO_TERM_VERBOSE: 'true'

jobs:
  ci-everything:
    name: All CI stages
    runs-on: ubuntu-latest
    needs:
      - lint
      - rust-tests
      - run-on-rust-libp2p
      - run-on-libp2p-dcutr-relay
      - run-on-libp2p-gossipsub-request-response
      - run-on-libp2p-uds
      - run-on-core-graphics
      - run-on-bevy-core
      - run-on-bevy-gltf
      - run-on-clap
      - run-on-sqllogictest
      - run-on-ref-slice-fork
      - run-on-ref-slice-fork-windows
      - run-on-tokio-explicit
      - run-on-tokio-implicit
    if: ${{ success() || failure() }}  # Run this job even if a dependency has failed.
    steps:
      - name: Job outcomes
        run: |
          echo "lint: ${{ needs.lint.result }}"
          echo "rust-tests: ${{ needs.rust-tests.result }}"
          echo "run-on-rust-libp2p: ${{ needs.run-on-rust-libp2p.result }}"
          echo "run-on-libp2p-dcutr-relay: ${{ needs.run-on-libp2p-dcutr-relay.result }}"
          echo "run-on-libp2p-gossipsub-request-response: ${{ needs.run-on-libp2p-gossipsub-request-response.result }}"
          echo "run-on-libp2p-uds: ${{ needs.run-on-libp2p-uds.result }}"
          echo "run-on-core-graphics: ${{ needs.run-on-core-graphics.result }}"
          echo "run-on-bevy-core: ${{ needs.run-on-bevy-core.result }}"
          echo "run-on-bevy-gltf: ${{ needs.run-on-bevy-gltf.result }}"
          echo "run-on-clap: ${{ needs.run-on-clap.result }}"
          echo "run-on-sqllogictest: ${{ needs.run-on-sqllogictest.result }}"
          echo "run-on-ref-slice-fork: ${{ needs.run-on-ref-slice-fork.result }}"
          echo "run-on-ref-slice-fork-windows: ${{ needs.run-on-ref-slice-fork-windows.result }}"
          echo "run-on-tokio-explicit: ${{ needs.run-on-tokio-explicit.result }}"
          echo "run-on-tokio-implicit: ${{ needs.run-on-tokio-implicit.result }}"

      # Fail this required job if any of its dependent jobs have failed.
<<<<<<< HEAD
      #
      # Do not attempt to consolidate these steps into one step, it won't work.
      # Multi-line `if` clauses are not evaluated properly: see the intermediate commits in
      # https://github.com/obi1kenobi/cargo-semver-checks/pull/405
      - if: ${{ needs.lint.result != 'success' }}
        run: exit 1
      - if: ${{ needs.rust-tests.result != 'success' }}
        run: exit 1
      - if: ${{ needs.run-on-rust-libp2p.result != 'success' }}
        run: exit 1
      - if: ${{ needs.run-on-libp2p-dcutr-relay.result != 'success' }}
        run: exit 1
      - if: ${{ needs.run-on-libp2p-gossipsub-request-response.result != 'success' }}
        run: exit 1
      - if: ${{ needs.run-on-libp2p-uds.result != 'success' }}
        run: exit 1
      - if: ${{ needs.run-on-core-graphics.result != 'success' }}
        run: exit 1
      - if: ${{ needs.run-on-bevy-core.result != 'success' }}
        run: exit 1
      - if: ${{ needs.run-on-bevy-gltf.result != 'success' }}
        run: exit 1
      - if: ${{ needs.run-on-clap.result != 'success' }}
        run: exit 1
      - if: ${{ needs.run-on-sqllogictest.result != 'success' }}
        run: exit 1
      - if: ${{ needs.run-on-ref-slice-fork.result != 'success' }}
        run: exit 1
      - if: ${{ needs.run-on-ref-slice-fork-windows.result != 'success' }}
        run: exit 1
      - if: ${{ needs.run-on-tokio-explicit.result != 'success' }}
        run: exit 1
      - if: ${{ needs.run-on-tokio-implicit.result != 'success' }}
=======
      - name: Dependent jobs have failed
        if: ${{ needs.lint.result != 'success' || needs.rust-tests.result != 'success' || needs.run-on-rust-libp2p.result != 'success' || needs.run-on-libp2p-dcutr-relay.result != 'success' || needs.run-on-libp2p-gossipsub-request-response.result != 'success' || needs.run-on-libp2p-uds.result != 'success' || needs.run-on-core-graphics.result != 'success' || needs.run-on-bevy-core.result != 'success' || needs.run-on-bevy-gltf.result != 'success' || needs.run-on-clap.result != 'success' || needs.run-on-sqllogictest.result != 'success' || needs.run-on-ref-slice-fork.result != 'success' || needs.run-on-ref-slice-fork-windows.result != 'success' || needs.run-on-tokio-explicit.result != 'success' || needs.run-on-tokio-implicit.result != 'success' }}
>>>>>>> 2dca3dae
        run: exit 1

  lint:
    name: Check lint and rustfmt
    runs-on: ubuntu-latest
    steps:
      - name: Checkout
        uses: actions/checkout@v3
        with:
          persist-credentials: false
          path: 'semver'

      - name: Install rust
        uses: actions-rs/toolchain@v1
        with:
          toolchain: stable
          components: rustfmt, clippy
          profile: minimal
          override: true

      - uses: Swatinem/rust-cache@v2
        with:
          workspaces: 'semver'

      - name: cargo clippy
        uses: actions-rs/clippy-check@v1
        with:
          token: ${{ secrets.GITHUB_TOKEN }}
          args: --manifest-path semver/Cargo.toml --workspace --all-features --all-targets -- -D warnings --allow deprecated

      - name: cargo fmt
        uses: actions-rs/cargo@v1
        with:
          command: fmt
          args: --manifest-path semver/Cargo.toml -- --check

      - name: cargo doc
        env:
          RUSTDOCFLAGS: -D warnings
        run: cargo doc --manifest-path semver/Cargo.toml --workspace --all-features --no-deps --document-private-items

  rust-tests:
    name: Run tests
    runs-on: ubuntu-latest
    continue-on-error: ${{ matrix.experimental }}
    strategy:
      matrix:
        toolchain: ["1.65", "1.66", "stable", "beta"]
        experimental: [false]
        include:
          - toolchain: "nightly"
            experimental: true
    steps:
      - name: Checkout
        uses: actions/checkout@v3
        with:
          persist-credentials: false
          path: 'semver'

      - name: Install rust
        uses: actions-rs/toolchain@v1
        with:
          toolchain: ${{ matrix.toolchain }}
          profile: minimal
          override: true

      - shell: bash
        run: |
          rustc --version | tee .rustc-version

      - name: restore test rustdocs
        id: cache-test-rustdocs
        uses: actions/cache@v3
        with:
          path: semver/localdata/test_data/
          key: test-rustdocs-${{ runner.os }}-${{ hashFiles('.rustc-version', 'semver/test_crates/**/Cargo.toml') }}

      - name: Regenerate test data
        if: steps.cache-test-rustdocs.outputs.cache-hit != 'true'
        run: |
          cd semver
          ./scripts/regenerate_test_rustdocs.sh +${{ matrix.toolchain }}

      - uses: Swatinem/rust-cache@v2
        with:
          workspaces: 'semver'

      - name: compile
        run: |
          cd semver
          cargo test --no-run

      - name: test
        run: |
          cd semver
          cargo test

  build-binary:
    name: Build binary
    runs-on: ubuntu-latest
    steps:
      - name: Checkout
        uses: actions/checkout@v3
        with:
          persist-credentials: false
          path: 'semver'

      - name: Install rust
        uses: actions-rs/toolchain@v1
        with:
          toolchain: stable
          profile: minimal
          override: true

      - uses: Swatinem/rust-cache@v2
        with:
          workspaces: 'semver'

      - name: build and cache
        run: |
          cd semver
          cargo build
          mkdir ../bins
          mv target/debug/cargo-semver-checks ../bins/cargo-semver-checks

      - name: cache binary
        uses: actions/cache/save@v3
        with:
          path: bins/
          key: bins-${{ runner.os }}-${{ github.run_id }}-${{ github.run_attempt }}

  build-binary-windows:
    # It could be easily combined into a single job with build-binary using the
    # matrix strategy, but it is not a good idea. Building the tool on Windows
    # is much slower and if the matrix strategy is used, there is currently no
    # supported by GitHub Actions way to depend only on a single case. It means
    # all semver checks below would have to wait before both binaries are built,
    # which would make whole CI last longer.
    name: Build binary (Windows)
    runs-on: windows-latest
    steps:
      - name: Checkout
        uses: actions/checkout@v3
        with:
          persist-credentials: false
          path: 'semver'

      - name: Install rust
        uses: actions-rs/toolchain@v1
        with:
          toolchain: stable
          profile: minimal
          override: true

      - uses: Swatinem/rust-cache@v2
        with:
          workspaces: 'semver'

      - name: build and cache
        run: |
          cd semver
          cargo build
          mkdir ..\bins
          mv target\debug\cargo-semver-checks.exe ..\bins\cargo-semver-checks.exe

      - name: cache binary
        uses: actions/cache/save@v3
        with:
          path: bins\
          key: bins-${{ runner.os }}-${{ github.run_id }}-${{ github.run_attempt }}

  run-on-rust-libp2p:
    # Run cargo-semver-checks on a crate with no semver violations,
    # to make sure there are no false-positives.
    #
    # cargo-semver-checks previously reported a false-positive here,
    # since an enum variant in the crate was included by a feature:
    # https://github.com/obi1kenobi/cargo-semver-check/issues/147
    name: 'Semver: rust-libp2p 0.47.0'
    runs-on: ubuntu-latest
    needs:
      - build-binary
    steps:
      - name: Checkout cargo-semver-checks
        uses: actions/checkout@v3
        with:
          persist-credentials: false
          path: 'semver'

      - name: Checkout rust-libp2p
        uses: actions/checkout@v3
        with:
          persist-credentials: false
          repository: 'libp2p/rust-libp2p'
          ref: '3371d7ceab242440216ae9ab99829631fa418f3b'
          path: 'subject'

      - name: Install rust
        uses: actions-rs/toolchain@v1
        with:
          toolchain: stable
          profile: minimal
          override: true

      # rust-libp2p requires protobuf-compiler.
      - name: Install protobuf-compiler
        run: sudo apt install protobuf-compiler

      - name: Restore binary
        id: cache-binary
        uses: actions/cache/restore@v3
        with:
          path: bins/
          key: bins-${{ runner.os }}-${{ github.run_id }}-${{ github.run_attempt }}
          fail-on-cache-miss: true

      - shell: bash
        run: |
          rustc --version | tee .rustc-version

      - name: Restore rustdoc
        id: cache
        uses: actions/cache/restore@v3
        with:
          key: ${{ runner.os }}-${{ hashFiles('.rustc-version', 'semver/**/Cargo.lock') }}-${{ github.job }}-rustdoc
          path: subject/target/semver-checks/cache

      - name: Restore cargo index and rustdoc target dir
        uses: Swatinem/rust-cache@v2
        with:
          workspaces: |
            subject/target/semver-checks/local-libp2p_core-0_47_0

      - name: Run semver-checks
        run: |
          cd semver
          ../bins/cargo-semver-checks semver-checks check-release --manifest-path="../subject/core/Cargo.toml" --verbose

      # Test passing package name explicitly.
      # It was previously possible to make the command above work while the one here failed.
      # Reference: https://github.com/obi1kenobi/cargo-semver-checks/issues/174
      - name: Run semver-checks (alternative command)
        run: |
          cd semver
          ../bins/cargo-semver-checks semver-checks check-release --manifest-path="../subject/core/Cargo.toml" --package="libp2p-core" --verbose

      - name: Save rustdoc
        uses: actions/cache/save@v3
        if: steps.cache.outputs.cache-hit != 'true'
        with:
          key: ${{ runner.os }}-${{ hashFiles('.rustc-version', 'semver/**/Cargo.lock') }}-${{ github.job }}-rustdoc
          path: subject/target/semver-checks/cache

  run-on-libp2p-dcutr-relay:
    # Run cargo-semver-checks on a crate with no semver violations,
    # to make sure there are no false-positives.
    #
    # cargo-semver-checks previously reported false-positives here
    # due to renaming re-exports causing confusion about which types match each other:
    # https://github.com/obi1kenobi/cargo-semver-checks/issues/202
    # https://github.com/libp2p/rust-libp2p/pull/2647#issuecomment-1340254920
    name: 'Semver: libp2p-dcutr 1.62.0 and libp2p-relay 0.14.0'
    runs-on: ubuntu-latest
    needs:
      - build-binary
    steps:
      - name: Checkout cargo-semver-checks
        uses: actions/checkout@v3
        with:
          persist-credentials: false
          path: 'semver'

      - name: Checkout rust-libp2p
        uses: actions/checkout@v3
        with:
          persist-credentials: false
          repository: 'libp2p/rust-libp2p'
          ref: 'be0b62a78fe9d72811b9eda742137cc8ddc4da35'
          path: 'subject'

      - name: Install rust
        uses: actions-rs/toolchain@v1
        with:
          toolchain: stable
          profile: minimal
          override: true

      # rust-libp2p requires protobuf-compiler.
      - name: Install protobuf-compiler
        run: sudo apt install protobuf-compiler

      - name: Restore binary
        id: cache-binary
        uses: actions/cache/restore@v3
        with:
          path: bins/
          key: bins-${{ runner.os }}-${{ github.run_id }}-${{ github.run_attempt }}
          fail-on-cache-miss: true

      - shell: bash
        run: |
          rustc --version | tee .rustc-version

      - name: Restore rustdoc
        id: cache
        uses: actions/cache/restore@v3
        with:
          key: ${{ runner.os }}-${{ hashFiles('.rustc-version', 'semver/**/Cargo.lock') }}-${{ github.job }}-rustdoc
          path: subject/target/semver-checks/cache

      - name: Restore cargo index and rustdoc target dir
        uses: Swatinem/rust-cache@v2
        with:
          workspaces: |
            subject/target/semver-checks/local-libp2p_dcutr-1_62_0
            subject/target/semver-checks/local-libp2p_relay-0_14_0

      - name: Run semver-checks on libp2p-dcutr
        run: |
          cd semver
          ../bins/cargo-semver-checks semver-checks check-release --manifest-path="../subject/protocols/dcutr/Cargo.toml" --verbose

      - name: Run semver-checks on libp2p-relay
        run: |
          cd semver
          ../bins/cargo-semver-checks semver-checks check-release --manifest-path="../subject/protocols/relay/Cargo.toml" --verbose

      - name: Save rustdoc
        uses: actions/cache/save@v3
        if: steps.cache.outputs.cache-hit != 'true'
        with:
          key: ${{ runner.os }}-${{ hashFiles('.rustc-version', 'semver/**/Cargo.lock') }}-${{ github.job }}-rustdoc
          path: subject/target/semver-checks/cache

  run-on-libp2p-gossipsub-request-response:
    # Run cargo-semver-checks on two crates that used to trip an assert and cause a crash,
    # due to re-exports that omit generic parameters because the underlying generic type supplies
    # default values for those generics.
    # https://github.com/libp2p/rust-libp2p/pull/3401#issuecomment-1409381365
    name: 'Semver: libp2p-gossipsub ~0.44.0 + libp2p-request-response ~0.24.0'
    runs-on: ubuntu-latest
    needs:
      - build-binary
    steps:
      - name: Checkout cargo-semver-checks
        uses: actions/checkout@v3
        with:
          persist-credentials: false
          path: 'semver'

      - name: Checkout rust-libp2p
        uses: actions/checkout@v3
        with:
          persist-credentials: false
          repository: 'libp2p/rust-libp2p'
          ref: '8b8dc26e0601433f5675430b29b50687a37d4cd8'
          path: 'subject'

      - name: Install rust
        uses: actions-rs/toolchain@v1
        with:
          toolchain: stable
          profile: minimal
          override: true

      # rust-libp2p requires protobuf-compiler.
      - name: Install protobuf-compiler
        run: sudo apt install protobuf-compiler

      - name: Restore binary
        id: cache-binary
        uses: actions/cache/restore@v3
        with:
          path: bins/
          key: bins-${{ runner.os }}-${{ github.run_id }}-${{ github.run_attempt }}
          fail-on-cache-miss: true

      - shell: bash
        run: |
          rustc --version | tee .rustc-version

      - name: Restore rustdoc
        id: cache
        uses: actions/cache/restore@v3
        with:
          key: ${{ runner.os }}-${{ hashFiles('.rustc-version', 'semver/**/Cargo.lock') }}-${{ github.job }}-rustdoc
          path: subject/target/semver-checks/cache

      - name: Restore cargo index and rustdoc target dir
        uses: Swatinem/rust-cache@v2
        with:
          workspaces: |
            subject/target/semver-checks/local-libp2p_gossipsub-0_44_0
            subject/target/semver-checks/local-libp2p_request_response-0_23_0

      - name: Run semver-checks on libp2p-gossipsub
        run: |
          cd semver
          ../bins/cargo-semver-checks semver-checks check-release --manifest-path="../subject/protocols/gossipsub/Cargo.toml" --baseline-version 0.43.0 --verbose

      - name: Run semver-checks on libp2p-request-response
        run: |
          cd semver
          ../bins/cargo-semver-checks semver-checks check-release --manifest-path="../subject/protocols/request-response/Cargo.toml" --baseline-version 0.23.0 --verbose

      - name: Save rustdoc
        uses: actions/cache/save@v3
        if: steps.cache.outputs.cache-hit != 'true'
        with:
          key: ${{ runner.os }}-${{ hashFiles('.rustc-version', 'semver/**/Cargo.lock') }}-${{ github.job }}-rustdoc
          path: subject/target/semver-checks/cache

  run-on-libp2p-uds:
    # Run cargo-semver-checks on a crate that has dependencies in a custom target
    # https://github.com/obi1kenobi/cargo-semver-checks/issues/369
    name: 'Semver: libp2p-uds 0.37.0'
    runs-on: ubuntu-latest
    needs:
      - build-binary
    steps:
      - name: Checkout cargo-semver-checks
        uses: actions/checkout@v3
        with:
          persist-credentials: false
          path: 'semver'

      - name: Checkout rust-libp2p
        uses: actions/checkout@v3
        with:
          persist-credentials: false
          repository: 'libp2p/rust-libp2p'
          ref: '5b4eab7bafe6cba8fea6c806027ea680662b7cc6'
          path: 'subject'

      - name: Install rust
        uses: actions-rs/toolchain@v1
        with:
          toolchain: stable
          profile: minimal
          override: true

      # rust-libp2p requires protobuf-compiler.
      - name: Install protobuf-compiler
        run: sudo apt install protobuf-compiler

      - name: Restore binary
        id: cache-binary
        uses: actions/cache/restore@v3
        with:
          path: bins/
          key: bins-${{ runner.os }}-${{ github.run_id }}-${{ github.run_attempt }}
          fail-on-cache-miss: true

      - shell: bash
        run: |
          rustc --version | tee .rustc-version

      - name: Restore rustdoc
        id: cache
        uses: actions/cache/restore@v3
        with:
          key: ${{ runner.os }}-${{ hashFiles('.rustc-version', 'semver/**/Cargo.lock') }}-${{ github.job }}-rustdoc
          path: subject/target/semver-checks/cache

      - name: Restore cargo index and rustdoc target dir
        uses: Swatinem/rust-cache@v2
        with:
          workspaces: |
            subject/target/semver-checks/local-libp2p_uds-0_37_0

      - name: Run semver-checks on libp2p-uds
        run: |
          cd semver
          ../bins/cargo-semver-checks semver-checks check-release --manifest-path="../subject/transports/uds/Cargo.toml" --verbose

      - name: Save rustdoc
        uses: actions/cache/save@v3
        if: steps.cache.outputs.cache-hit != 'true'
        with:
          key: ${{ runner.os }}-${{ hashFiles('.rustc-version', 'semver/**/Cargo.lock') }}-${{ github.job }}-rustdoc
          path: subject/target/semver-checks/cache

  run-on-core-graphics:
    # Run cargo-semver-checks on a crate with no semver violations,
    # to make sure there are no false-positives.
    #
    # cargo-semver-checks previously reported a false-positive here,
    # due to multiple methods by the same name being defined on the same type.
    # https://github.com/obi1kenobi/cargo-semver-checks/issues/193
    name: 'Semver: core-graphics'
    runs-on: macos-latest
    steps:
      - name: Checkout cargo-semver-checks
        uses: actions/checkout@v3
        with:
          persist-credentials: false
          path: 'semver'

      - name: Checkout rust-libp2p
        uses: actions/checkout@v3
        with:
          persist-credentials: false
          repository: 'servo/core-foundation-rs'
          ref: '786895643140fa0ee4f913d7b4aeb0c4626b2085'
          path: 'subject'

      - name: Install rust
        uses: actions-rs/toolchain@v1
        with:
          toolchain: stable
          profile: minimal
          override: true

      # This job runs on macOS, not Linux like the rest.
      # It should save its cache, because no other job will save it in its place.
      - uses: Swatinem/rust-cache@v2
        with:
          shared-key: 'semver'
          workspaces: |
            semver
            subject/target/semver-checks/local-core_graphics-0_22_3

      - shell: bash
        run: |
          rustc --version | tee .rustc-version

      - name: Restore rustdoc
        id: cache
        uses: actions/cache/restore@v3
        with:
          key: ${{ runner.os }}-${{ hashFiles('.rustc-version', 'semver/**/Cargo.lock') }}-${{ github.job }}-rustdoc
          path: subject/target/semver-checks/cache

      - name: Run semver-checks
        run: |
          cd semver
          cargo run semver-checks check-release --manifest-path="../subject/core-graphics/Cargo.toml" --verbose

      - name: Save rustdoc
        uses: actions/cache/save@v3
        if: steps.cache.outputs.cache-hit != 'true'
        with:
          key: ${{ runner.os }}-${{ hashFiles('.rustc-version', 'semver/**/Cargo.lock') }}-${{ github.job }}-rustdoc
          path: subject/target/semver-checks/cache

  run-on-bevy-core:
    # cargo-semver-checks previously crashed here due to
    # a bug in the generated Cargo.toml when generating a registry baseline:
    # https://github.com/obi1kenobi/cargo-semver-checks/issues/261
    name: 'Semver: bevy_core v0.9.0'
    runs-on: ubuntu-latest
    needs:
      - build-binary
    steps:
      - name: Checkout cargo-semver-checks
        uses: actions/checkout@v3
        with:
          persist-credentials: false
          path: 'semver'

      - name: Checkout bevy
        uses: actions/checkout@v3
        with:
          persist-credentials: false
          repository: 'bevyengine/bevy'
          ref: 'v0.9.0'
          path: 'subject'

      - name: Install rust
        uses: actions-rs/toolchain@v1
        with:
          toolchain: stable
          profile: minimal
          override: true

      - name: Restore binary
        id: cache-binary
        uses: actions/cache/restore@v3
        with:
          path: bins/
          key: bins-${{ runner.os }}-${{ github.run_id }}-${{ github.run_attempt }}
          fail-on-cache-miss: true

      - shell: bash
        run: |
          rustc --version | tee .rustc-version

      - name: Restore rustdoc
        id: cache
        uses: actions/cache/restore@v3
        with:
          key: ${{ runner.os }}-${{ hashFiles('.rustc-version', 'semver/**/Cargo.lock') }}-${{ github.job }}-rustdoc
          path: subject/target/semver-checks/cache

      - name: Restore cargo index and rustdoc target dir
        uses: Swatinem/rust-cache@v2
        with:
          workspaces: |
            subject/target/semver-checks/local-bevy_core-0_9_0

      - name: Run semver-checks
        run: |
          cd semver
          ../bins/cargo-semver-checks semver-checks check-release --manifest-path="../subject/crates/bevy_core/Cargo.toml" --verbose

      - name: Save rustdoc
        uses: actions/cache/save@v3
        if: steps.cache.outputs.cache-hit != 'true'
        with:
          key: ${{ runner.os }}-${{ hashFiles('.rustc-version', 'semver/**/Cargo.lock') }}-${{ github.job }}-rustdoc
          path: subject/target/semver-checks/cache

  run-on-bevy-gltf:
    # cargo-semver-checks reported false-positives since it did not include
    # features defined implicitly via optional dependencies:
    # https://github.com/obi1kenobi/cargo-semver-checks/issues/265
    name: 'Semver: bevy_gltf v0.9.1'
    runs-on: ubuntu-latest
    needs:
      - build-binary
    steps:
      - name: Checkout cargo-semver-checks
        uses: actions/checkout@v3
        with:
          persist-credentials: false
          path: 'semver'

      - name: Checkout bevy
        uses: actions/checkout@v3
        with:
          persist-credentials: false
          repository: 'bevyengine/bevy'
          ref: 'v0.9.1'
          path: 'subject'

      - name: Install rust
        uses: actions-rs/toolchain@v1
        with:
          toolchain: stable
          profile: minimal
          override: true

      - name: Restore binary
        id: cache-binary
        uses: actions/cache/restore@v3
        with:
          path: bins/
          key: bins-${{ runner.os }}-${{ github.run_id }}-${{ github.run_attempt }}
          fail-on-cache-miss: true

      - shell: bash
        run: |
          rustc --version | tee .rustc-version

      - name: Restore rustdoc
        id: cache
        uses: actions/cache/restore@v3
        with:
          key: ${{ runner.os }}-${{ hashFiles('.rustc-version', 'semver/**/Cargo.lock') }}-${{ github.job }}-rustdoc
          path: subject/target/semver-checks/cache

      - name: Restore cargo index and rustdoc target dir
        uses: Swatinem/rust-cache@v2
        with:
          workspaces: |
            subject/target/semver-checks/local-bevy_gltf-0_9_1

      - name: Run semver-checks
        run: |
          cd semver
          ../bins/cargo-semver-checks semver-checks check-release --manifest-path="../subject/crates/bevy_gltf/Cargo.toml" --baseline-version 0.9.0 --verbose

      - name: Save rustdoc
        uses: actions/cache/save@v3
        if: steps.cache.outputs.cache-hit != 'true'
        with:
          key: ${{ runner.os }}-${{ hashFiles('.rustc-version', 'semver/**/Cargo.lock') }}-${{ github.job }}-rustdoc
          path: subject/target/semver-checks/cache

  run-on-sqllogictest:
    # cargo-semver-checks failed to run here due to workspace manifest-parsing issues:
    # https://github.com/obi1kenobi/cargo-semver-checks/issues/370
    name: 'Semver: sqllogictest v0.13.0'
    runs-on: ubuntu-latest
    needs:
      - build-binary
    steps:
      - name: Checkout cargo-semver-checks
        uses: actions/checkout@v3
        with:
          persist-credentials: false
          path: 'semver'

      - name: Checkout sqllogictest
        uses: actions/checkout@v3
        with:
          persist-credentials: false
          repository: 'risinglightdb/sqllogictest-rs'
          ref: 'v0.13.0'
          path: 'subject'

      - name: Install rust
        uses: actions-rs/toolchain@v1
        with:
          toolchain: stable
          profile: minimal
          override: true

      - name: Restore binary
        id: cache-binary
        uses: actions/cache/restore@v3
        with:
          path: bins/
          key: bins-${{ runner.os }}-${{ github.run_id }}-${{ github.run_attempt }}
          fail-on-cache-miss: true

      - shell: bash
        run: |
          rustc --version | tee .rustc-version

      - name: Restore rustdoc
        id: cache
        uses: actions/cache/restore@v3
        with:
          key: ${{ runner.os }}-${{ hashFiles('.rustc-version', 'semver/**/Cargo.lock') }}-${{ github.job }}-rustdoc
          path: subject/target/semver-checks/cache

      - name: Restore cargo index and rustdoc target dir
        uses: Swatinem/rust-cache@v2
        with:
          workspaces: |
            subject/target/semver-checks/local-sqllogictest-0_13_0

      - name: Run via workspace Cargo.toml
        run: |
          cd semver
          ../bins/cargo-semver-checks semver-checks check-release --manifest-path ../subject/Cargo.toml -p sqllogictest --verbose

      - name: Run via package Cargo.toml
        run: |
          cd semver
          ../bins/cargo-semver-checks semver-checks check-release --manifest-path ../subject/sqllogictest/Cargo.toml --verbose

      - name: Save rustdoc
        uses: actions/cache/save@v3
        if: steps.cache.outputs.cache-hit != 'true'
        with:
          key: ${{ runner.os }}-${{ hashFiles('.rustc-version', 'semver/**/Cargo.lock') }}-${{ github.job }}-rustdoc
          path: subject/target/semver-checks/cache

  run-on-tokio-explicit:
    # cargo-semver-checks crashed here due to improper CLI argument handling:
    # https://github.com/obi1kenobi/cargo-semver-checks/issues/380
    name: 'Semver: tokio ~v1.25.0 (explicit)'
    runs-on: ubuntu-latest
    needs:
      - build-binary
    steps:
      - name: Checkout cargo-semver-checks
        uses: actions/checkout@v3
        with:
          persist-credentials: false
          path: 'semver'

      - name: Checkout tokio
        uses: actions/checkout@v3
        with:
          persist-credentials: false
          repository: 'tokio-rs/tokio'
          ref: 'd7b7c6131774ab631be6529fef3680abfeeb4781'
          path: 'subject'

      - name: Install rust
        uses: actions-rs/toolchain@v1
        with:
          toolchain: stable
          profile: minimal
          override: true

      - name: Restore cargo index and rustdoc target dir
        uses: Swatinem/rust-cache@v2
        with:
          workspaces: |
            subject/target/semver-checks/local-tokio-1_25_0
            subject/target/semver-checks/local-tokio_macros-1_8_2
            subject/target/semver-checks/local-tokio_stream-0_1_12
            subject/target/semver-checks/local-tokio_test-0_4_2
            subject/target/semver-checks/local-tokio_util-0_7_7

      - name: Restore binary
        id: cache-binary
        uses: actions/cache/restore@v3
        with:
          path: bins/
          key: bins-${{ runner.os }}-${{ github.run_id }}-${{ github.run_attempt }}
          fail-on-cache-miss: true

      - shell: bash
        run: |
          rustc --version | tee .rustc-version

      - name: Restore rustdoc
        id: cache
        uses: actions/cache/restore@v3
        with:
          key: ${{ runner.os }}-${{ hashFiles('.rustc-version', 'semver/**/Cargo.lock') }}-${{ github.job }}-rustdoc
          path: subject/target/semver-checks/cache

      # This test caught two bugs:
      # - The default baseline was set to the current path instead of the default registry version.
      # - Specifying `--exclude` together with a crate manifest that is within a workspace
      #   (but doesn't *itself* define the workspace) would cause the entire workspace to
      #   get tested, even though only a single crate's manifest was specified.
      - name: Run semver-checks on tokio-stream crate manifest only
        run: |
          cd semver
          ../bins/cargo-semver-checks semver-checks check-release --manifest-path="../subject/tokio-stream/Cargo.toml" --release-type minor --exclude benches --exclude examples --exclude stress-test --exclude tests-build --exclude tests-integration --verbose

      # This test caught a bug where `--exclude` was silently ignored
      # if `--workspace` wasn't set at the same time.
      - name: Run semver-checks on workspace manifest with explicit exclusions
        run: |
          cd semver
          ../bins/cargo-semver-checks semver-checks check-release --manifest-path="../subject/Cargo.toml" --release-type minor --exclude examples --exclude stress-test --exclude tests-build --exclude tests-integration --verbose

      - name: Save rustdoc
        uses: actions/cache/save@v3
        if: steps.cache.outputs.cache-hit != 'true'
        with:
          key: ${{ runner.os }}-${{ hashFiles('.rustc-version', 'semver/**/Cargo.lock') }}-${{ github.job }}-rustdoc
          path: subject/target/semver-checks/cache

  run-on-tokio-implicit:
    # cargo-semver-checks crashed here due to improper CLI argument handling:
    # https://github.com/obi1kenobi/cargo-semver-checks/issues/380
    name: 'Semver: tokio ~v1.25.0 (implicit)'
    runs-on: ubuntu-latest
    needs:
      - build-binary
    steps:
      - name: Checkout cargo-semver-checks
        uses: actions/checkout@v3
        with:
          persist-credentials: false
          path: 'semver'

      - name: Checkout tokio
        uses: actions/checkout@v3
        with:
          persist-credentials: false
          repository: 'tokio-rs/tokio'
          ref: 'd7b7c6131774ab631be6529fef3680abfeeb4781'
          path: 'subject'

      - name: Install rust
        uses: actions-rs/toolchain@v1
        with:
          toolchain: stable
          profile: minimal
          override: true

      - name: Restore cargo index and rustdoc target dir
        uses: Swatinem/rust-cache@v2
        with:
          workspaces: |
            subject/target/semver-checks/local-tokio-1_25_0
            subject/target/semver-checks/local-tokio_macros-1_8_2
            subject/target/semver-checks/local-tokio_stream-0_1_12
            subject/target/semver-checks/local-tokio_test-0_4_2
            subject/target/semver-checks/local-tokio_util-0_7_7

      - name: Restore binary
        id: cache-binary
        uses: actions/cache/restore@v3
        with:
          path: bins/
          key: bins-${{ runner.os }}-${{ github.run_id }}-${{ github.run_attempt }}
          fail-on-cache-miss: true

      - shell: bash
        run: |
          rustc --version | tee .rustc-version

      - name: Restore rustdoc
        id: cache
        uses: actions/cache/restore@v3
        with:
          key: ${{ runner.os }}-${{ hashFiles('.rustc-version', 'semver/**/Cargo.lock') }}-${{ github.job }}-rustdoc
          path: subject/target/semver-checks/cache

      # This test caught a bug where `publish = false` items in a workspace were semver-checked
      # unless either explicit `--workspace` was present or was implied e.g. via `--exclude`.
      - name: Run semver-checks on workspace manifest with implicit exclusions
        run: |
          cd semver
          ../bins/cargo-semver-checks semver-checks check-release --manifest-path="../subject/Cargo.toml" --release-type minor --verbose

      - name: Save rustdoc
        uses: actions/cache/save@v3
        if: steps.cache.outputs.cache-hit != 'true'
        with:
          key: ${{ runner.os }}-${{ hashFiles('.rustc-version', 'semver/**/Cargo.lock') }}-${{ github.job }}-rustdoc
          path: subject/target/semver-checks/cache

  run-on-clap:
    # clap v3.2.0 added a semver violation
    # check whether cargo-semver-checks detects the issue
    # https://github.com/clap-rs/clap/issues/3876
    name: 'Semver: clap v3.2.0'
    runs-on: ubuntu-latest
    needs:
      - build-binary
    steps:
      - name: Checkout cargo-semver-checks
        uses: actions/checkout@v3
        with:
          persist-credentials: false
          path: 'semver'

      - name: Checkout clap v3.2.0
        uses: actions/checkout@v3
        with:
          persist-credentials: false
          repository: 'clap-rs/clap'
          ref: 'v3.2.0'
          path: 'subject-current'

      - name: Checkout clap v3.1.18
        uses: actions/checkout@v3
        with:
          persist-credentials: false
          repository: 'clap-rs/clap'
          ref: 'v3.1.18'
          path: 'subject-baseline'

      - name: Install rust
        uses: actions-rs/toolchain@v1
        with:
          toolchain: stable
          profile: minimal
          override: true

      - name: Restore binary
        id: cache-binary
        uses: actions/cache/restore@v3
        with:
          path: bins/
          key: bins-${{ runner.os }}-${{ github.run_id }}-${{ github.run_attempt }}
          fail-on-cache-miss: true

      - shell: bash
        run: |
          rustc --version | tee .rustc-version

      - name: Restore rustdoc
        id: cache
        uses: actions/cache/restore@v3
        with:
          key: ${{ runner.os }}-${{ hashFiles('.rustc-version', 'semver/**/Cargo.lock') }}-${{ github.job }}-rustdoc
          path: subject-current/target/semver-checks/cache

      - name: Restore cargo index and rustdoc target dir
        uses: Swatinem/rust-cache@v2
        with:
          workspaces: |
            subject-current/target/semver-checks/local-clap-3_2_0/
            subject-current/target/semver-checks/git-524e36cf1a67ee6a447d3615a70b065d2b4f5e60/local-clap-3_1_18/
            subject-baseline/target/semver-checks/local-clap-3_1_18/

      - name: Run semver-checks with --baseline-root
        continue-on-error: true
        run: |
          cd semver
          set -euo pipefail
          ../bins/cargo-semver-checks semver-checks check-release --manifest-path="../subject-current/Cargo.toml" --baseline-root="../subject-baseline/Cargo.toml" --verbose | tee output
          touch unexpectedly_did_not_fail

      - name: Check whether it failed
        run: |
          cd semver
          if [ -f unexpectedly_did_not_fail ]; then exit 1; else exit 0; fi

      - name: Check output
        run: |
          cd semver
          EXPECTED="$(echo -e "--- failure auto_trait_impl_removed: auto trait no longer implemented ---\n--- failure trait_missing: pub trait removed or renamed ---")"
          RESULT="$(cat output | grep failure)"
          diff <(echo "$RESULT") <(echo "$EXPECTED")

      - name: Cleanup
        run: |
          cd semver
          rm output
          rm -f unexpectedly_did_not_fail

      - name: Fetch v3.1.18 in subject-current
        run: |
          pushd subject-current
          git fetch origin 524e36cf1a67ee6a447d3615a70b065d2b4f5e60
          popd

      - name: Run semver-checks with --baseline-rev
        continue-on-error: true
        run: |
          cd semver
          set -euo pipefail
          ../bins/cargo-semver-checks semver-checks check-release --manifest-path="../subject-current/Cargo.toml" --baseline-rev=524e36cf1a67ee6a447d3615a70b065d2b4f5e60 --verbose | tee output
          touch unexpectedly_did_not_fail

      - name: Check whether it failed
        run: |
          cd semver
          if [ -f unexpectedly_did_not_fail ]; then exit 1; else exit 0; fi

      - name: Check output
        run: |
          cd semver
          EXPECTED="$(echo -e "--- failure auto_trait_impl_removed: auto trait no longer implemented ---\n--- failure trait_missing: pub trait removed or renamed ---")"
          RESULT="$(cat output | grep failure)"
          diff <(echo "$RESULT") <(echo "$EXPECTED")

      - name: Save rustdoc
        uses: actions/cache/save@v3
        if: steps.cache.outputs.cache-hit != 'true'
        with:
          key: ${{ runner.os }}-${{ hashFiles('.rustc-version', 'semver/**/Cargo.lock') }}-${{ github.job }}-rustdoc
          path: subject-current/target/semver-checks/cache

  run-on-ref-slice-fork:
    # Simulate testing an as-yet-unreleased crate version without an explicit baseline,
    # i.e. with the expectation that the largest crates.io version is used as a baseline.
    # This broke when a PR accidentally changed the default baseline behavior.
    # https://github.com/obi1kenobi/cargo-semver-checks/issues/382
    #
    # To perform this test, we forked a stable crate and made a semver-major change in
    # an unreleased patch version (v1.2.2). In this test, we make sure that:
    # - v1.2.1 is chosen as the baseline, as the largest crates.io version,
    # - cargo-semver-checks detects the semver break we've manufactured.
    name: 'Semver: ref-slice fork'
    runs-on: ubuntu-latest
    needs:
      - build-binary
    steps:
      - name: Checkout cargo-semver-checks
        uses: actions/checkout@v3
        with:
          persist-credentials: true
          path: 'semver'

      - name: Checkout ref-slice fork semver break
        uses: actions/checkout@v3
        with:
          persist-credentials: false
          repository: 'mgr0dzicki/cargo-semver-action-ref-slice'
          ref: 'major_change'
          path: 'subject'

      - name: Install rust
        uses: actions-rs/toolchain@v1
        with:
          toolchain: stable
          profile: minimal
          override: true

      - name: Restore binary
        id: cache-binary
        uses: actions/cache/restore@v3
        with:
          path: bins/
          key: bins-${{ runner.os }}-${{ github.run_id }}-${{ github.run_attempt }}
          fail-on-cache-miss: true

      - shell: bash
        run: |
          rustc --version | tee .rustc-version

      - name: Restore rustdoc
        id: cache
        uses: actions/cache/restore@v3
        with:
          key: ${{ runner.os }}-${{ hashFiles('.rustc-version', 'semver/**/Cargo.lock') }}-${{ github.job }}-rustdoc
          path: subject/target/semver-checks/cache

      - name: Restore cargo index and rustdoc target dir
        uses: Swatinem/rust-cache@v2
        with:
          workspaces: |
            subject/target/semver-checks/local-ref_slice-1_2_2/

      - name: Run semver-checks
        continue-on-error: true
        run: |
          cd semver
          set -euo pipefail
          ../bins/cargo-semver-checks semver-checks check-release --manifest-path="../subject/Cargo.toml" --verbose 2>&1 | tee output
          touch unexpectedly_did_not_fail

      - name: Check whether it failed
        run: |
          cd semver
          if [ -f unexpectedly_did_not_fail ]; then exit 1; else exit 0; fi

      - name: Baseline is correct
        run: |
          cd semver
          EXPECTED="$(echo -e "    Checking ref_slice v1.2.1 -> v1.2.2 (patch change)")"
          # Strip ANSI escapes for colors and bold text before comparing.
          RESULT="$(cat output | grep ' -> v1.' | sed "s,\x1B\[[0-9;]*[a-zA-Z],,g")"
          diff <(echo "$RESULT") <(echo "$EXPECTED")

      - name: Semver break found
        run: |
          cd semver
          EXPECTED="$(echo -e "--- failure function_missing: pub fn removed or renamed ---")"
          RESULT="$(cat output | grep failure)"
          diff <(echo "$RESULT") <(echo "$EXPECTED")
          # Ensure the following fragment (not full line!) is in the output file:
          grep '  function ref_slice::ref_slice, previously in file' output

      - name: Cleanup
        run: |
          cd semver
          rm output
          rm -f unexpectedly_did_not_fail

      - name: Save rustdoc
        uses: actions/cache/save@v3
        if: steps.cache.outputs.cache-hit != 'true'
        with:
          key: ${{ runner.os }}-${{ hashFiles('.rustc-version', 'semver/**/Cargo.lock') }}-${{ github.job }}-rustdoc
          path: subject/target/semver-checks/cache

  run-on-ref-slice-fork-windows:
    # Same as above, but run on a Windows machine.
    # This broke in a workflow of the GitHub Action using a precompiled binary
    # after a fresh Rust installation, when the registry index does not exist yet
    # (see https://github.com/frewsxcv/rust-crates-index/issues/97).
    name: 'Semver: ref-slice fork (Windows)'
    runs-on: windows-latest
    needs:
      - build-binary-windows
    steps:
      - name: Checkout cargo-semver-checks
        uses: actions/checkout@v3
        with:
          persist-credentials: true
          path: semver

      - name: Checkout ref-slice fork semver break
        uses: actions/checkout@v3
        with:
          persist-credentials: false
          repository: 'mgr0dzicki/cargo-semver-action-ref-slice'
          ref: 'major_change'
          path: 'subject'

      - name: Install rust
        uses: actions-rs/toolchain@v1
        with:
          toolchain: stable
          profile: minimal
          override: true

      - name: Restore binary
        id: cache-binary
        uses: actions/cache/restore@v3
        with:
          path: bins\
          key: bins-${{ runner.os }}-${{ github.run_id }}-${{ github.run_attempt }}
          fail-on-cache-miss: true

      - run: |
          rustc --version | tee .rustc-version

      - name: Restore rustdoc
        id: cache
        uses: actions/cache/restore@v3
        with:
          key: ${{ runner.os }}-${{ hashFiles('.rustc-version', 'semver\**\Cargo.lock') }}-${{ github.job }}-rustdoc
          path: subject\target\semver-checks\cache

      - name: Restore cargo index and rustdoc target dir
        uses: Swatinem/rust-cache@v2
        with:
          workspaces: |
            subject\target\semver-checks\local-ref_slice-1_2_2\

      - name: Run cargo-semver-checks
        continue-on-error: true
        id: semver_checks
        run: |
          cd semver
          ..\bins\cargo-semver-checks.exe semver-checks check-release --manifest-path="..\subject\Cargo.toml" 2>&1 | tee output

      - name: Check whether it failed
        if: steps.semver_checks.outcome != 'failure'
        run: |
          echo "Error! check-release should have failed because of the breaking change, but it has not."
          exit 1

      - name: Baseline is correct
        run: |
          cd semver
          $EXPECTED = "    Checking ref_slice v1.2.1 -> v1.2.2 (patch change)"
          # Strip ANSI escapes for colors and bold text before comparing.
          $RESULT = (cat output | grep 'ref_slice v1.' | sed "s,\x1B\[[0-9;]*[a-zA-Z],,g") | Out-String
          compare $RESULT $EXPECTED

      - name: Semver break found
        run: |
          cd semver
          $EXPECTED = "--- failure function_missing: pub fn removed or renamed ---"
          $RESULT = (cat output | grep failure)
          compare $RESULT $EXPECTED
          # Ensure the following fragment (not full line!) is in the output file:
          grep '  function ref_slice::ref_slice, previously in file' output

      - name: Cleanup
        run: |
          cd semver
          rm output

      - name: Save rustdoc
        uses: actions/cache/save@v3
        if: steps.cache.outputs.cache-hit != 'true'
        with:
          key: ${{ runner.os }}-${{ hashFiles('.rustc-version', 'semver\**\Cargo.lock') }}-${{ github.job }}-rustdoc
          path: subject\target\semver-checks\cache

  init-release:
    name: Run the release workflow
    needs:
      - should-publish
      - ci-everything
      - pre-publish-checks
    if: needs.should-publish.outputs.is_new_version == 'yes' && github.ref == 'refs/heads/main'
    uses: ./.github/workflows/release.yml
    with:
      publish-tag: ${{ needs.should-publish.outputs.publish-tag }}
    secrets:
      CARGO_REGISTRY_TOKEN: ${{ secrets.CARGO_REGISTRY_TOKEN }}

  should-publish:
    name: Check if version changed
    runs-on: ubuntu-latest
    outputs:
      is_new_version: ${{ steps.check.outputs.is_new_version }}
      publish-tag: ${{ steps.tag.outputs.tag }}
    steps:
      - name: Checkout
        uses: actions/checkout@v3
        with:
          persist-credentials: false

      - name: Install rust
        uses: actions-rs/toolchain@v1
        with:
          toolchain: stable
          profile: minimal
          override: true

      - uses: Swatinem/rust-cache@v2

      - id: check
        run: |
          set +e
          ./scripts/is_version_already_uploaded.sh cargo-semver-checks
          export EXIT_CODE="$?"
          set -e
          if [[ "$EXIT_CODE" == "7" ]]; then
            echo '::set-output name=is_new_version::no'
          elif [[ "$EXIT_CODE" == "0" ]]; then
            echo '::set-output name=is_new_version::yes'
          else
            # Unexpected outcome, indicates a bug.
            exit "$EXIT_CODE"
          fi
      - name: Determine the tag name
        id: tag
        run: |
          export TAG_NAME="v$(./scripts/get_current_version.sh cargo-semver-checks)"
          echo "tag=$TAG_NAME" >> $GITHUB_OUTPUT

  pre-publish-checks:
    name: Check for semver compliance
    runs-on: ubuntu-latest
    needs:
      - ci-everything
      - should-publish
    if: needs.should-publish.outputs.is_new_version == 'yes'
    steps:
      - name: Checkout
        uses: actions/checkout@v3
        with:
          persist-credentials: false

      - name: Check semver
        uses: obi1kenobi/cargo-semver-checks-action@v1
        with:
          # cargo-semver-checks currently doesn't have a --lib target,
          # so we explicitly ask for the binary target to be checked instead.
          # For library crates, you almost always want the default `--lib` value here.
          crate-target: --bin cargo-semver-checks<|MERGE_RESOLUTION|>--- conflicted
+++ resolved
@@ -54,7 +54,6 @@
           echo "run-on-tokio-implicit: ${{ needs.run-on-tokio-implicit.result }}"
 
       # Fail this required job if any of its dependent jobs have failed.
-<<<<<<< HEAD
       #
       # Do not attempt to consolidate these steps into one step, it won't work.
       # Multi-line `if` clauses are not evaluated properly: see the intermediate commits in
@@ -88,10 +87,6 @@
       - if: ${{ needs.run-on-tokio-explicit.result != 'success' }}
         run: exit 1
       - if: ${{ needs.run-on-tokio-implicit.result != 'success' }}
-=======
-      - name: Dependent jobs have failed
-        if: ${{ needs.lint.result != 'success' || needs.rust-tests.result != 'success' || needs.run-on-rust-libp2p.result != 'success' || needs.run-on-libp2p-dcutr-relay.result != 'success' || needs.run-on-libp2p-gossipsub-request-response.result != 'success' || needs.run-on-libp2p-uds.result != 'success' || needs.run-on-core-graphics.result != 'success' || needs.run-on-bevy-core.result != 'success' || needs.run-on-bevy-gltf.result != 'success' || needs.run-on-clap.result != 'success' || needs.run-on-sqllogictest.result != 'success' || needs.run-on-ref-slice-fork.result != 'success' || needs.run-on-ref-slice-fork-windows.result != 'success' || needs.run-on-tokio-explicit.result != 'success' || needs.run-on-tokio-implicit.result != 'success' }}
->>>>>>> 2dca3dae
         run: exit 1
 
   lint:
