use anstream::{AutoStream, ColorChoice};
use anstyle::{AnsiColor, Color, Reset, Style};
use clap::ValueEnum;
use rand::Rng;
use std::{collections::HashSet, io::Write, sync::LazyLock};

use crate::templating::make_handlebars_registry;

#[allow(dead_code)]
pub struct GlobalConfig {
    level: Option<log::Level>,
    handlebars: handlebars::Handlebars<'static>,
    /// The unique ID for any particular run
    ///
    /// This value is lazily initialized on first access
    run_id: LazyLock<String>,
    /// Minimum rustc version supported.
    ///
    /// This will be used to print an error if the user's rustc version is not high enough.
    minimum_rustc_version: semver::Version,
    stdout: AutoStream<Box<dyn Write + 'static>>,
    stderr: AutoStream<Box<dyn Write + 'static>>,
    feature_flags: HashSet<FeatureFlag>,
}

impl Default for GlobalConfig {
    fn default() -> Self {
        Self::new()
    }
}

impl GlobalConfig {
    /// Creates a new `GlobalConfig` instance.
    ///
    /// Reads color choice from the value set by [`ColorChoice::write_global`] at the time
    /// of creation; see [`GlobalConfig::set_color_choice`] for finer-grained control over
    /// `cargo-semver-checks`'s color output
    pub fn new() -> Self {
        let stdout_choice = anstream::stdout().current_choice();
        let stderr_choice = anstream::stderr().current_choice();

        Self {
            level: None,
            handlebars: make_handlebars_registry(),
<<<<<<< HEAD
            run_id: LazyLock::new(|| {
                let rng = rand::rng();
                rng.sample_iter(rand::distr::Alphanumeric)
                    .take(16)
                    .map(char::from)
                    .collect()
            }),
            minimum_rustc_version: semver::Version::new(1, 87, 0),
=======
            minimum_rustc_version: semver::Version::new(1, 88, 0),
>>>>>>> b3425533
            stdout: AutoStream::new(Box::new(std::io::stdout()), stdout_choice),
            stderr: AutoStream::new(Box::new(std::io::stderr()), stderr_choice),
            feature_flags: HashSet::new(),
        }
    }

    pub fn handlebars(&self) -> &handlebars::Handlebars<'static> {
        &self.handlebars
    }

    pub fn run_id(&self) -> &str {
        &self.run_id
    }

    pub fn minimum_rustc_version(&self) -> &semver::Version {
        &self.minimum_rustc_version
    }

    pub fn set_log_level(&mut self, level: Option<log::Level>) -> &mut Self {
        self.level = level;
        self
    }

    pub fn is_info(&self) -> bool {
        self.level.is_some() && self.level.unwrap() >= log::Level::Info
    }

    pub fn is_error(&self) -> bool {
        self.level.is_some() && self.level.unwrap() >= log::Level::Error
    }

    pub fn is_verbose(&self) -> bool {
        self.level.is_some() && self.level.unwrap() >= log::Level::Debug
    }

    pub fn is_extra_verbose(&self) -> bool {
        self.level.is_some() && self.level.unwrap() >= log::Level::Trace
    }

    pub fn log_verbose(
        &mut self,
        callback: impl FnOnce(&mut Self) -> anyhow::Result<()>,
    ) -> anyhow::Result<()> {
        if self.is_verbose() {
            callback(self)?;
        }
        Ok(())
    }

    pub fn log_extra_verbose(
        &mut self,
        callback: impl FnOnce(&mut Self) -> anyhow::Result<()>,
    ) -> anyhow::Result<()> {
        if self.is_extra_verbose() {
            callback(self)?;
        }
        Ok(())
    }

    pub fn log_info(
        &mut self,
        callback: impl FnOnce(&mut Self) -> anyhow::Result<()>,
    ) -> anyhow::Result<()> {
        if self.is_info() {
            callback(self)?;
        }
        Ok(())
    }

    pub fn log_error(
        &mut self,
        callback: impl FnOnce(&mut Self) -> anyhow::Result<()>,
    ) -> anyhow::Result<()> {
        if self.is_error() {
            callback(self)?;
        }
        Ok(())
    }

    /// Print a message with a colored title in the style of Cargo shell messages.
    pub fn shell_print(
        &mut self,
        status: impl std::fmt::Display,
        message: impl std::fmt::Display,
        color: anstyle::Color,
        justified: bool,
    ) -> anyhow::Result<()> {
        if self.is_info() {
            write!(self.stderr, "{}", Style::new().fg_color(Some(color)).bold())?;
            if justified {
                write!(self.stderr, "{status:>12}")?;
            } else {
                write!(self.stderr, "{status}{}{}:", Reset, Style::new().bold())?;
            }

            writeln!(self.stderr, "{Reset} {message}")?;
        }

        Ok(())
    }

    /// Print a styled action message.
    pub fn shell_status(
        &mut self,
        action: impl std::fmt::Display,
        message: impl std::fmt::Display,
    ) -> anyhow::Result<()> {
        self.shell_print(action, message, Color::Ansi(AnsiColor::Green), true)
    }

    pub fn shell_note(&mut self, message: impl std::fmt::Display) -> anyhow::Result<()> {
        self.shell_print("note", message, Color::Ansi(AnsiColor::Cyan), false)
    }

    pub fn shell_warn(&mut self, message: impl std::fmt::Display) -> anyhow::Result<()> {
        self.shell_print("warning", message, Color::Ansi(AnsiColor::Yellow), false)
    }

    pub fn shell_error(&mut self, message: impl std::fmt::Display) -> anyhow::Result<()> {
        self.shell_print("error", message, Color::Ansi(AnsiColor::Red), false)
    }

    /// Gets the color-supporting `stdout` that the crate will use.
    ///
    /// See [`GlobalConfig::set_stdout`] and [`GlobalConfig::set_out_color_choice`] to
    /// configure this stream
    #[must_use]
    #[inline]
    pub fn stdout(&mut self) -> impl Write + '_ {
        &mut self.stdout
    }

    /// Gets the color-supporting `stderr` that the crate will use.
    ///
    /// See [`GlobalConfig::set_stderr`] and [`GlobalConfig::set_err_color_choice`] to
    /// configure this stream
    #[must_use]
    #[inline]
    pub fn stderr(&mut self) -> impl Write + '_ {
        &mut self.stderr
    }

    /// Sets the stderr output stream
    ///
    /// Defaults to the global color choice setting set by [`ColorChoice::write_global`]
    /// *at the time of calling `set_stderr`*.
    /// Call [`GlobalConfig::set_err_color_choice`] to customize the color choice after if needed.
    pub fn set_stderr(&mut self, err: Box<dyn Write + 'static>) -> &mut Self {
        self.stderr = AutoStream::auto(err);
        self
    }

    /// Sets the stdout output stream
    ///
    /// Defaults to the global color choice setting set by [`ColorChoice::write_global`].
    /// *at the time of calling `set_stdout`*.
    /// Call [`GlobalConfig::set_out_color_choice`] to customize the color choice after if needed.
    pub fn set_stdout(&mut self, out: Box<dyn Write + 'static>) -> &mut Self {
        self.stdout = AutoStream::auto(out);
        self
    }

    /// Individually set the color choice setting for [`GlobalConfig::stderr`]
    ///
    /// Defaults to the global color choice in [`ColorChoice::global`], which can be set
    /// in [`ColorChoice::write_global`] if you are using the `anstream` crate.
    ///
    /// See also [`GlobalConfig::set_out_color_choice`] and [`GlobalConfig::set_color_choice`]
    pub fn set_err_color_choice(&mut self, use_color: bool) -> &mut Self {
        // `anstream` doesn't have a good mechanism to set color choice (on one stream)
        // without making a new object, so we have to make a new autostream, but since we need
        // to move the `RawStream` inner, we temporarily replace it with /dev/null
        let stderr = std::mem::replace(
            &mut self.stderr,
            AutoStream::never(Box::new(std::io::sink())),
        );
        self.stderr = AutoStream::new(
            stderr.into_inner(),
            if use_color {
                ColorChoice::Always
            } else {
                ColorChoice::Never
            },
        );
        self
    }

    /// Individually set the color choice setting for [`GlobalConfig::stdout`]
    ///
    /// Defaults to the global color choice in [`ColorChoice::global`], which can be set
    /// in [`ColorChoice::write_global`] if you are using the `anstream` crate.
    ///
    /// See also [`GlobalConfig::set_err_color_choice`] and [`GlobalConfig::set_color_choice`]
    pub fn set_out_color_choice(&mut self, use_color: bool) -> &mut Self {
        // `anstream` doesn't have a good mechanism to set color choice (on one stream)
        // without making a new object, so we have to make a new autostream, but since we need
        // to move the `RawStream` inner, we temporarily replace it with /dev/null
        let stdout = std::mem::replace(
            &mut self.stdout,
            AutoStream::never(Box::new(std::io::sink())),
        );
        self.stdout = AutoStream::new(
            stdout.into_inner(),
            if use_color {
                ColorChoice::Always
            } else {
                ColorChoice::Never
            },
        );
        self
    }

    /// Sets the color choice for both [`GlobalConfig::stderr`] and [`GlobalConfig::stdout`]
    ///
    /// If not set, defaults to the value in [`ColorChoice::global`] at the time the streams
    /// are set using [`GlobalConfig::set_stdout`] and `err`, which can be set beforehand
    ///
    /// See also [`GlobalConfig::set_err_color_choice`] and [`GlobalConfig::set_out_color_choice`]
    pub fn set_color_choice(&mut self, use_color: bool) -> &mut Self {
        self.set_err_color_choice(use_color);
        self.set_out_color_choice(use_color);
        self
    }

    /// Gets the color choice (i.e., whether to output colors) for the configured stderr
    ///
    /// See also [`GlobalConfig::set_err_color_choice`]
    #[must_use]
    #[inline]
    pub fn err_color_choice(&self) -> bool {
        match &self.stderr.current_choice() {
            ColorChoice::Always | ColorChoice::AlwaysAnsi => true,
            // note: the `auto` branch is unreachable, as [`AutoStream::current_choice`]
            // returns the *currently active* choice, not the initially-configured choice
            // so an initial choice of `Auto` would be converted into either `Always` or `Never`.
            ColorChoice::Never | ColorChoice::Auto => false,
        }
    }

    /// Gets the color choice (i.e., whether to output colors) for the configured stdout
    ///
    /// See also [`GlobalConfig::set_out_color_choice`]
    #[must_use]
    #[inline]
    pub fn out_color_choice(&self) -> bool {
        match &self.stdout.current_choice() {
            ColorChoice::Always | ColorChoice::AlwaysAnsi => true,
            // note: the `auto` branch is unreachable, as [`AutoStream::current_choice`]
            // returns the *currently active* choice, not the initially-configured choice
            // so an initial choice of `Auto` would be converted into either `Always` or `Never`.
            ColorChoice::Never | ColorChoice::Auto => false,
        }
    }

    /// Set (overwrite) the [`FeatureFlag`] set.
    #[inline]
    pub fn set_feature_flags(&mut self, flags: HashSet<FeatureFlag>) -> &mut Self {
        self.feature_flags = flags;
        self
    }

    /// Enable a single [feature flag](FeatureFlag).
    #[inline]
    pub fn enable_feature_flag(&mut self, flag: FeatureFlag) -> &mut Self {
        self.feature_flags.insert(flag);
        self
    }

    /// Test for whether a specific feature flag is enabled.  If the flag has been
    /// stabilized, this will always return true.
    #[must_use]
    #[inline]
    pub fn feature_flag_enabled(&self, flag: FeatureFlag) -> bool {
        flag.stable || self.feature_flags.contains(&flag)
    }

    /// Returns a set of all enabled feature flags.
    #[must_use]
    #[inline]
    pub fn feature_flags(&self) -> &HashSet<FeatureFlag> {
        &self.feature_flags
    }
}

/// A feature flag for gating unstable `cargo-semver-checks` features.
///
/// ## Feature-gating code
///
/// To only execute a block of code when a given feature flag `flag` has been enabled,
/// wrap the block in `if config.feature_flag_enabled(flag)`, where `config` is the
/// program's [`GlobalConfig`].
///
/// ## Adding a new unstable feature flag
///
/// Create a new associated constant in the `impl FeatureFlag` block with an identifier,
/// help message, and `stable: false`, and **add this constant** to the
/// [`ALL_FLAGS`](Self::ALL_FLAGS) slice.
///
/// ## Stabilizing a feature flag
///
/// Set `stable: true` on the associated constant for that flag.  To keep the transition
/// from unstable flag to stable feature, mark the associated constant `#[deprecated]`, but
/// don't remove it.  This will warn downstream code and `cargo-semver-checks` binary users
/// that the flag has been stabilized and may be removed in a future release, and hide it
/// from `-Z help`, without breaking downstream code and binary users right when it is stabilized.
///
/// When you stabilize a flag and mark it as `#[deprecated]`, remove any `if` blocks
/// that feature-gate code. Testing if a flag is enabled with [`GlobalConfig::feature_flag_enabled`]
/// will always return `true` when a flag has been stabilized.
///
/// ## See also
///
/// - [`GlobalConfig::feature_flag_enabled]
/// - [`GlobalConfig::feature_flags]
/// - [`GlobalConfig::set_feature_flags]
/// - [`GlobalConfig::enable_feature_flag]
#[derive(Debug, Clone, Copy, PartialEq, Eq, Hash)]
pub struct FeatureFlag {
    /// `kebab-case` identifier for this feature flag.
    pub id: &'static str,
    /// Optional help message for this flag.
    ///
    /// If this contains multiple lines. the first should be able to serve as
    /// a one-line 'short help' when needed, and the full help string will be
    /// used as a `long help`.
    pub help: Option<&'static str>,
    /// Whether this flag is stable and enabled by default.  Stable flags may
    /// be removed in future releases of `cargo-semver-checks` as the feature
    /// is stabilized and feature-gated code is unconditionally executed.
    pub stable: bool,
}

impl FeatureFlag {
    /// Print a list of the current unstable feature flags.
    pub const HELP: Self = Self {
        id: "help",
        help: Some("Print a list of the current unstable feature flags"),
        stable: false,
    };

    /// Enables the use of unstable CLI flags.
    pub const UNSTABLE_OPTIONS: Self = Self {
        id: "unstable-options",
        help: Some(
            "Enables the use of unstable CLI flags.\n\
            Run `cargo semver-checks -Z help` to list them",
        ),
        stable: false,
    };

    /// All feature flags that currently exist in `cargo-semver-checks`.
    pub const ALL_FLAGS: &'static [Self] = &[Self::HELP, Self::UNSTABLE_OPTIONS];
}

impl ValueEnum for FeatureFlag {
    #[inline]
    fn value_variants<'a>() -> &'a [Self] {
        Self::ALL_FLAGS
    }

    fn to_possible_value(&self) -> Option<clap::builder::PossibleValue> {
        Some(
            clap::builder::PossibleValue::new(self.id)
                .hide(self.stable)
                .help(self.help),
        )
    }
}

#[cfg(test)]
mod tests {
    use std::{
        io::{Cursor, Read, Seek},
        rc::Rc,
        sync::Mutex,
    };

    use super::*;

    /// helper struct to implement `Write + 'static` while keeping
    /// view access to an underlying buffer
    ///
    /// Uses [`Mutex::try_lock`] so no calls should block even though it is a mutex
    #[derive(Debug, Clone, Default)]
    struct SharedBuffer(Rc<Mutex<Cursor<Vec<u8>>>>);

    impl SharedBuffer {
        fn new() -> Self {
            Self::default()
        }
    }

    impl Write for SharedBuffer {
        fn write(&mut self, buf: &[u8]) -> std::io::Result<usize> {
            self.0.try_lock().expect("mutex locked").write(buf)
        }

        fn flush(&mut self) -> std::io::Result<()> {
            self.0.try_lock().expect("mutex locked").flush()
        }
    }

    /// asserts that there must be color/no color, based on the truth of `color`,
    /// in the given stream, given a copy of the buffer it links to
    fn expect_color(mut stream: impl Write, buf: SharedBuffer, color: bool) {
        let expected: &[u8] = if color {
            b"\x1b[1mcolor!\x1b[0m"
        } else {
            b"color!"
        };

        write!(stream, "{}color!{}", Style::new().bold(), Reset).expect("error writing");
        let mut grd = buf.0.try_lock().expect("mutex locked");

        grd.rewind().expect("error rewinding");
        let mut data = Vec::new();
        grd.read_to_end(&mut data).expect("error reading");

        assert_eq!(
            data, expected,
            "expected color: {}; found color: {}",
            color, !color
        );
    }

    fn assert_color_choice(
        make_choice: impl Fn(&mut GlobalConfig),
        stdout_color: Option<bool>,
        stderr_color: Option<bool>,
    ) {
        let mut config = GlobalConfig::new();

        let out = SharedBuffer::new();
        let err = SharedBuffer::new();
        config.set_stdout(Box::new(out.clone()));
        config.set_stderr(Box::new(err.clone()));

        make_choice(&mut config);

        if let Some(stdout_color) = stdout_color {
            expect_color(config.stdout(), out, stdout_color);
        }

        if let Some(stderr_color) = stderr_color {
            expect_color(config.stderr(), err, stderr_color);
        }
    }

    #[test]
    fn test_log_level_info() {
        let mut config = GlobalConfig::new();
        config.set_log_level(Some(log::Level::Info));

        assert!(config.is_info());
        assert!(!config.is_verbose());
        assert!(!config.is_extra_verbose());
    }

    #[test]
    fn test_log_level_debug() {
        let mut config = GlobalConfig::new();
        config.set_log_level(Some(log::Level::Debug));

        assert!(config.is_info());
        assert!(config.is_verbose());
        assert!(!config.is_extra_verbose());
    }

    #[test]
    fn test_log_level_trace() {
        let mut config = GlobalConfig::new();
        config.set_log_level(Some(log::Level::Trace));

        assert!(config.is_info());
        assert!(config.is_verbose());
        assert!(config.is_extra_verbose());
    }

    #[test]
    fn test_log_level_none() {
        let mut config = GlobalConfig::new();
        config.set_log_level(None);

        assert!(!config.is_info());
        assert!(!config.is_verbose());
        assert!(!config.is_extra_verbose());
    }

    #[test]
    fn test_set_color_choice() {
        assert_color_choice(
            |config| {
                config.set_color_choice(false);
            },
            Some(false),
            Some(false),
        );
        assert_color_choice(
            |config| {
                config.set_color_choice(true);
            },
            Some(true),
            Some(true),
        );
    }

    #[test]
    fn test_set_out_color_choice() {
        assert_color_choice(
            |config| {
                config.set_out_color_choice(false);
            },
            Some(false),
            None,
        );
        assert_color_choice(
            |config| {
                config.set_out_color_choice(true);
            },
            Some(true),
            None,
        );
    }

    #[test]
    fn test_set_err_color_choice() {
        assert_color_choice(
            |config| {
                config.set_err_color_choice(false);
            },
            None,
            Some(false),
        );
        assert_color_choice(
            |config| {
                config.set_err_color_choice(true);
            },
            None,
            Some(true),
        );
    }

    #[test]
    fn test_set_global_color_choice() {
        ColorChoice::Always.write_global();
        assert_color_choice(|_| (), Some(true), Some(true));

        ColorChoice::AlwaysAnsi.write_global();
        assert_color_choice(|_| (), Some(true), Some(true));

        ColorChoice::Never.write_global();
        assert_color_choice(|_| (), Some(false), Some(false));

        // We don't test `ColorChoice::Auto` because it depends on the tty status of the output,
        // which could lead to a flaky test depending on where and how the test is executed.
    }

    #[test]
    fn test_get_color_choice() {
        let mut config = GlobalConfig::new();
        config.set_color_choice(true);
        assert!(config.err_color_choice());
        assert!(config.out_color_choice());

        config.set_out_color_choice(false);
        assert!(!config.out_color_choice());

        config.set_color_choice(false);
        config.set_err_color_choice(true);
        assert!(config.err_color_choice());

        ColorChoice::AlwaysAnsi.write_global();
        // we have to instantiate a new GlobalConfig here for it to read
        // the color choice
        config = GlobalConfig::new();
        assert!(config.err_color_choice());
        assert!(config.out_color_choice());
    }

    #[test]
    fn stable_flags_always_enabled() {
        let config = GlobalConfig::new();
        assert!(config.feature_flag_enabled(FeatureFlag {
            id: "ad-hoc",
            help: None,
            stable: true
        }));
        assert!(!config.feature_flag_enabled(FeatureFlag {
            id: "ad-hoc",
            help: None,
            stable: false,
        }));
    }
}<|MERGE_RESOLUTION|>--- conflicted
+++ resolved
@@ -42,7 +42,6 @@
         Self {
             level: None,
             handlebars: make_handlebars_registry(),
-<<<<<<< HEAD
             run_id: LazyLock::new(|| {
                 let rng = rand::rng();
                 rng.sample_iter(rand::distr::Alphanumeric)
@@ -50,10 +49,7 @@
                     .map(char::from)
                     .collect()
             }),
-            minimum_rustc_version: semver::Version::new(1, 87, 0),
-=======
             minimum_rustc_version: semver::Version::new(1, 88, 0),
->>>>>>> b3425533
             stdout: AutoStream::new(Box::new(std::io::stdout()), stdout_choice),
             stderr: AutoStream::new(Box::new(std::io::stderr()), stderr_choice),
             feature_flags: HashSet::new(),
