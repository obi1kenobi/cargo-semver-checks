use std::{
    collections::{BTreeMap, btree_map},
    fs,
    path::{Path, PathBuf},
    sync::Arc,
};

use anyhow::{Context, Result};
use handlebars::Handlebars;
use itertools::Itertools;
use rayon::iter::{IntoParallelRefIterator, ParallelIterator};
use trustfall::{FieldValue, TransparentValue};
use trustfall_rustdoc::VersionedRustdocAdapter;

use crate::check_release::LintResult;
use crate::data_generation::CrateDataRequest;
use crate::query::{Witness, WitnessQuery};
use crate::{GlobalConfig, SemverQuery};

/// Higher level data used specifically in the generation of a witness program. Values of [`None`] will
/// prevent witness generation, since the data is required for witness generation.
pub(crate) struct WitnessGenerationData<'a> {
    baseline: Option<&'a CrateDataRequest<'a>>,
    current: Option<&'a CrateDataRequest<'a>>,
    target_dir: Option<&'a Path>,
}

impl<'a> WitnessGenerationData<'a> {
    pub(crate) fn new(
        baseline: Option<&'a CrateDataRequest<'a>>,
        current: Option<&'a CrateDataRequest<'a>>,
        target_dir: Option<&'a Path>,
    ) -> Self {
        Self {
            baseline,
            current,
            target_dir,
        }
    }
}

/// Runs the witness query of a given [`WitnessQuery`] a given lint query match, and merges the witness query
/// results with the existing lint results. Each query must match exactly once, and will fail with an
/// [`anyhow::Error`] otherwise.
///
/// Overlapping output keys between the [`WitnessQuery`] and the [`SemverQuery`]
/// will result in an error.
fn run_witness_query(
    adapter: &VersionedRustdocAdapter,
    witness_query: &WitnessQuery,
    mut lint_result: BTreeMap<Arc<str>, FieldValue>,
) -> Result<BTreeMap<Arc<str>, FieldValue>> {
    let arguments = witness_query
        .inherit_arguments_from(&lint_result)
        .context("Error inheriting arguments in witness query")?;

    let witness_results = adapter
        .run_query(&witness_query.query, arguments)
        .and_then(|mut query_results| {
            if let Some(query_result) = query_results.next() {
                match query_results.next() {
                    // If there is an extra query match, we don't know which is the "correct one"
                    Some(extra_match) => Err(anyhow::anyhow!(
                        "witness query should match exactly one time, query matched producing both {:?} and {:?}", query_result, extra_match
                    )),
                    None => Ok(query_result),
                }
            } else {
                // If there is no query match, something has gone very wrong
                Err(anyhow::anyhow!(
                    "witness query should match exactly one time, matched zero times"
                ))
            }
        })
        .with_context(|| {
            format!(
                "error running witness query with input arguments {:?}",
                witness_query.inherit_arguments_from(&lint_result).expect("failed to reconstruct witness query arguments while creating error")
            )
        })?;

    for (key, value) in witness_results {
        match lint_result.entry(key) {
            btree_map::Entry::Vacant(entry) => {
                entry.insert(value);
            }
            btree_map::Entry::Occupied(entry) => anyhow::bail!(
                "witness query tried to output to existing key `{}`, overriding `{:?}` with `{:?}`",
                entry.key(),
                entry.get(),
                value,
            ),
        }
    }

    Ok(lint_result)
}

fn generate_witness_text(
    handlebars: &Handlebars,
    witness_template: &str,
    witness_results: BTreeMap<Arc<str>, FieldValue>,
) -> Result<String> {
    let pretty_witness_data: BTreeMap<Arc<str>, TransparentValue> = witness_results
        .into_iter()
        .map(|(k, v)| (k, v.into()))
        .collect();

    handlebars
        .render_template(witness_template, &pretty_witness_data)
        .context("Error instantiating witness template.")
}

fn map_to_witness_text<'query>(
    handlebars: &Handlebars,
    semver_query: &'query SemverQuery,
    lint_results: &[BTreeMap<Arc<str>, FieldValue>],
    adapter: &VersionedRustdocAdapter,
) -> Option<(&'query SemverQuery, Vec<Result<String>>)> {
    match semver_query.witness {
        // Don't bother running the witness query unless both a witness query and template exist
        Some(Witness {
            witness_template: Some(ref witness_template),
            witness_query: Some(ref witness_query),
            ..
        }) => {
            let witness_results = lint_results
                .iter()
                .cloned()
                .map(|lint_result| {
                    let witness_results = run_witness_query(adapter, witness_query, lint_result)
                        .with_context(|| {
                            format!("error running witness query for {}", semver_query.id)
                        })?;
                    generate_witness_text(handlebars, witness_template, witness_results)
                        .with_context(|| {
                            format!(
                                "error generating witness text for witness {}",
                                semver_query.id
                            )
                        })
                })
                .collect_vec();
            Some((semver_query, witness_results))
        }

        // If no witness query exists, we still want to forward the existing output
        Some(Witness {
            witness_template: Some(ref witness_template),
            witness_query: None,
            ..
        }) => Some((
            semver_query,
            lint_results
                .iter()
                .cloned()
                .map(|lint_result| {
                    generate_witness_text(handlebars, witness_template, lint_result).with_context(
                        || {
                            format!(
                                "error generating witness text for queryless witness {}",
                                semver_query.id
                            )
                        },
                    )
                })
                .collect_vec(),
        )),
        _ => None,
    }
}

/// Generates a single witness crate
fn generate_witness_crate(
    witness_set_dir: &Path,
    witness_name: &str,
    index: usize,
    _witness_text: String,
) -> Result<PathBuf> {
    let crate_path = witness_set_dir.join(format!("{witness_name}-{index}"));
    fs::create_dir_all(&crate_path)
        .with_context(|| format!("error creating witness at `{crate_path:?}`",))?;

    // TODO: Finish crate generation, currently just generates an empty dir

    Ok(crate_path)
}

/// Utility for printing a warning message
fn print_warning(config: &mut GlobalConfig, msg: impl std::fmt::Display) {
    // Ignore terminal printing errors
    let _ = config.log_info(|config| {
        config.shell_warn(msg)?;
        Ok(())
    });
}

pub(crate) fn run_witness_checks(
    config: &mut GlobalConfig,
    witness_data: WitnessGenerationData,
    crate_name: &str,
    adapter: &VersionedRustdocAdapter,
    lint_results: &[LintResult],
) {
    let (_baseline_data, _current_data, target_dir) = match witness_data {
        WitnessGenerationData {
            baseline: Some(baseline),
            current: Some(current),
            target_dir: Some(target_dir),
        } => (baseline, current, target_dir),
        _ => {
            print_warning(
                config,
                format!(
                    "encountered non-fatal error while creating witness program \
                    {crate_name}: cannot process witness for this source type (root cause: witness data is not complete)",
                ),
            );
            return;
        }
    };

    let witness_set_dir = target_dir.join(format!("{}-{crate_name}", config.run_id()));

    // Have to pull out handlebars, since &GlobalConfig cannot be shared across threads
    let handlebars = config.handlebars();

<<<<<<< HEAD
    let _ = lint_results
        .par_iter()
        .filter_map(|res| {
            map_to_witness_text(handlebars, res.semver_query, &res.query_results, adapter)
        })
        .flat_map(|(semver_query, witness_texts)| {
            witness_texts
                .into_iter()
                .enumerate()
                .map(|(index, witness_text)| {
                    generate_witness_crate(&witness_set_dir, &semver_query.id, index, witness_text?)
                })
                // This collect is necessary to convert the above synchronous Iter into a ParIter
                .collect_vec()
        });
=======
    lint_results.par_iter().for_each(|res| {
        let _ = map_to_witness_text(handlebars, &res.semver_query, &res.query_results, adapter);
    });
>>>>>>> 05aba726
}<|MERGE_RESOLUTION|>--- conflicted
+++ resolved
@@ -225,11 +225,10 @@
     // Have to pull out handlebars, since &GlobalConfig cannot be shared across threads
     let handlebars = config.handlebars();
 
-<<<<<<< HEAD
     let _ = lint_results
         .par_iter()
         .filter_map(|res| {
-            map_to_witness_text(handlebars, res.semver_query, &res.query_results, adapter)
+            map_to_witness_text(handlebars, &res.semver_query, &res.query_results, adapter)
         })
         .flat_map(|(semver_query, witness_texts)| {
             witness_texts
@@ -241,9 +240,4 @@
                 // This collect is necessary to convert the above synchronous Iter into a ParIter
                 .collect_vec()
         });
-=======
-    lint_results.par_iter().for_each(|res| {
-        let _ = map_to_witness_text(handlebars, &res.semver_query, &res.query_results, adapter);
-    });
->>>>>>> 05aba726
 }