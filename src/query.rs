use std::collections::BTreeMap;

use ron::extensions::Extensions;
use serde::{Deserialize, Serialize};
use trustfall::{FieldValue, TransparentValue};

use crate::ReleaseType;

#[non_exhaustive]
#[derive(Debug, Clone, Copy, PartialEq, Eq, PartialOrd, Ord, Serialize, Deserialize)]
pub enum RequiredSemverUpdate {
    #[serde(alias = "minor")]
    Minor,
    #[serde(alias = "major")]
    Major,
}

impl RequiredSemverUpdate {
    pub fn as_str(&self) -> &'static str {
        match self {
            Self::Major => "major",
            Self::Minor => "minor",
        }
    }
}

impl From<RequiredSemverUpdate> for ReleaseType {
    fn from(value: RequiredSemverUpdate) -> Self {
        match value {
            RequiredSemverUpdate::Major => Self::Major,
            RequiredSemverUpdate::Minor => Self::Minor,
        }
    }
}

/// The level of intensity of the error when a lint occurs.
#[derive(Debug, Clone, Copy, PartialEq, Eq, PartialOrd, Ord, Serialize, Deserialize)]
pub enum LintLevel {
    /// If this lint occurs, do nothing.
    #[serde(alias = "allow")]
    Allow,
    /// If this lint occurs, print a warning.
    #[serde(alias = "warn")]
    Warn,
    /// If this lint occurs, raise an error.
    #[serde(alias = "deny")]
    Deny,
}

impl LintLevel {
    pub fn as_str(self) -> &'static str {
        match self {
            LintLevel::Allow => "allow",
            LintLevel::Warn => "warn",
            LintLevel::Deny => "deny",
        }
    }
}

/// Kind of semver update.
#[derive(Debug, Clone, Copy, PartialEq, Eq)]
pub enum ActualSemverUpdate {
    Major,
    Minor,
    Patch,
    NotChanged,
}

impl ActualSemverUpdate {
    pub(crate) fn supports_requirement(&self, required: RequiredSemverUpdate) -> bool {
        match (*self, required) {
            (ActualSemverUpdate::Major, _) => true,
            (ActualSemverUpdate::Minor, RequiredSemverUpdate::Major) => false,
            (ActualSemverUpdate::Minor, _) => true,
            (_, _) => false,
        }
    }
}

impl From<ReleaseType> for ActualSemverUpdate {
    fn from(value: ReleaseType) -> Self {
        match value {
            ReleaseType::Major => Self::Major,
            ReleaseType::Minor => Self::Minor,
            ReleaseType::Patch => Self::Patch,
        }
    }
}

/// A query that can be executed on a pair of rustdoc output files,
/// returning instances of a particular kind of semver violation.
#[non_exhaustive]
#[derive(Debug, Clone, Serialize, Deserialize)]
pub struct SemverQuery {
    pub id: String,

    pub(crate) human_readable_name: String,

    pub description: String,

    pub required_update: RequiredSemverUpdate,

    /// The default lint level for when this lint occurs.
    pub lint_level: LintLevel,

    #[serde(default)]
    pub reference: Option<String>,

    #[serde(default)]
    pub reference_link: Option<String>,

    pub(crate) query: String,

    #[serde(default)]
    pub(crate) arguments: BTreeMap<String, TransparentValue>,

    /// The top-level error describing the semver violation that was detected.
    /// Even if multiple instances of this semver issue are found, this error
    /// message is displayed only at most once.
    pub(crate) error_message: String,

    /// Optional template that can be combined with each query output to produce
    /// a human-readable description of the specific semver violation that was discovered.
    #[serde(default)]
    pub(crate) per_result_error_template: Option<String>,

    /// Optional data to create witness code for query output.  See the [`Witness`] struct for
    /// more information.
    #[serde(default)]
    pub witness: Option<Witness>,
}

impl SemverQuery {
    /// Deserializes a [`SemverQuery`] from a [`ron`]-encoded string slice.
    ///
    /// Returns an `Err` if the deserialization fails.
    pub fn from_ron_str(query_text: &str) -> ron::Result<Self> {
        let mut deserializer = ron::Deserializer::from_str_with_options(
            query_text,
            ron::Options::default().with_default_extension(Extensions::IMPLICIT_SOME),
        )?;

        Self::deserialize(&mut deserializer)
    }

    pub fn all_queries() -> BTreeMap<String, SemverQuery> {
        let mut queries = BTreeMap::default();
        for (id, query_text) in get_queries() {
            let query = Self::from_ron_str(query_text).unwrap_or_else(|e| {
                panic!(
                    "\
                Failed to parse a query: {e}
                ```ron
                {query_text}
                ```"
                );
            });
            assert_eq!(id, query.id, "Query id must match file name");
            let id_conflict = queries.insert(query.id.clone(), query);
            assert!(id_conflict.is_none(), "{id_conflict:?}");
        }

        queries
    }
}

/// Configured values for a [`SemverQuery`] that differ from the lint's defaults.
#[derive(Debug, Clone, Default, PartialEq, Eq, Deserialize)]
#[serde(rename_all = "kebab-case")]
pub struct QueryOverride {
    /// The required version bump for this lint; see [`SemverQuery`].`required_update`.
    ///
    /// If this is `None`, use the query's default `required_update` when calculating
    /// the effective required version bump.
    #[serde(default)]
    pub required_update: Option<RequiredSemverUpdate>,

    /// The lint level for this lint; see [`SemverQuery`].`lint_level`.
    ///
    /// If this is `None`, use the query's default `lint_level` when calculating
    /// the effective lint level.
    #[serde(default)]
    pub lint_level: Option<LintLevel>,
}

/// A mapping of lint ids to configured values that override that lint's defaults.
pub type OverrideMap = BTreeMap<String, QueryOverride>;

/// A stack of [`OverrideMap`] values capturing our precedence rules.
///
/// Items toward the top of the stack (later in the backing `Vec`) have *higher* precedence
/// and override items lower in the stack. If an override is set and not `None` for a given lint
/// in multiple maps in the stack, the value at the top of the stack will be used
/// to calculate the effective lint level or required version update.
#[derive(Debug, Clone, Default, PartialEq, Eq)]
pub struct OverrideStack(Vec<OverrideMap>);

impl OverrideStack {
    /// Creates a new, empty [`OverrideStack`] instance.
    #[must_use]
    pub fn new() -> Self {
        Self(Vec::new())
    }

    /// Inserts the given map at the top of the stack.
    ///
    /// The inserted overrides will take precedence over any lower item in the stack,
    /// if both maps have a not-`None` entry for a given lint.
    pub fn push(&mut self, item: &OverrideMap) {
        self.0.push(item.clone());
    }

    /// Calculates the *effective* lint level of this query, by searching for an override
    /// mapped to this query's id from the top of the stack first, returning the query's default
    /// lint level if not overridden.
    #[must_use]
    pub fn effective_lint_level(&self, query: &SemverQuery) -> LintLevel {
        self.0
            .iter()
            .rev()
            .find_map(|x| x.get(&query.id).and_then(|y| y.lint_level))
            .unwrap_or(query.lint_level)
    }

    /// Calculates the *effective* required version bump of this query, by searching for an override
    /// mapped to this query's id from the top of the stack first, returning the query's default
    /// required version bump if not overridden.
    #[must_use]
    pub fn effective_required_update(&self, query: &SemverQuery) -> RequiredSemverUpdate {
        self.0
            .iter()
            .rev()
            .find_map(|x| x.get(&query.id).and_then(|y| y.required_update))
            .unwrap_or(query.required_update)
    }
}

/// Data for generating a **witness** from the results of a [`SemverQuery`].
///
/// A witness is a minimal compilable example of how downstream code would
/// break given this change.  See field documentation for more information
/// on each member.
///
/// Fields besides [`hint_template`](Self::hint_template) are optional, as it is not
/// always necessary to use an additional query [`witness_query`](Self::witness_query)
/// or possible to build a compilable witness from [`witness_template`](Self::witness_template)
/// for a given `SemverQuery`.
#[derive(Debug, Clone, Serialize, Deserialize)]
pub struct Witness {
    /// A [`handlebars`] template that renders a user-facing hint to give a quick
    /// explanation of breakage.  This may not be a buildable example, but it should
    /// show the idea of why downstream code could break.  It will be provided all
    /// `@output` data from the [`SemverQuery`] query that contains this [`Witness`].
    ///
    /// Example for the `function_missing` lint, where `name` is the (re)moved function's
    /// name and `path` is the importable path:
    ///
    /// ```no_run
    /// # let _ = r#"
    /// use {{join "::" path}};
    /// {{name}}(...);
    /// # "#;
    /// ```
    ///
    /// Notice how this is not a compilable example, but it provides a distilled hint to the user
    /// of how downstream code would break with this change.
    pub hint_template: String,

    /// A [`handlebars`] template that renders the compilable witness example of how
    /// downstream code would break.
    ///
    /// This template will be provided any fields with `@output` directives in the
    /// original [`SemverQuery`].  If [`witness_query`](Self::witness_query) is `Some`,
    /// it will also be provided the `@output`s of that query. (The additional query's
    /// outputs will take precedence over the original query if they share the same name.)
    ///
    /// Example for the `enum_variant_missing` lint, where `path` is the importable path of the enum,
    /// `name` is the name of the enum, and `variant_name` is the name of the removed/renamed variant:
    ///
    /// ```no_run
    /// # let _ = r#"
    /// fn witness(item: {{path}}) {
    ///     if let {{path}}::{{variant_name}} {..} = item {
    ///
    ///     }
    /// }
    /// # "#;
    /// ```
    #[serde(default)]
    pub witness_template: Option<String>,

    /// An optional query to collect more information that is necessary to render
    /// the [`witness_template`](Self::witness_template).
    ///
    /// If `None`, no additional query will be run.
    #[serde(default)]
    pub witness_query: Option<WitnessQuery>,
}

/// A [`trustfall`] query, for [`Witness`] generation, containing the query
/// string itself and a mapping of argument names to value types which are
/// provided to the query.
#[derive(Debug, Clone, Serialize, Deserialize)]
pub struct WitnessQuery {
    /// The string containing the Trustfall query.
    pub query: String,

    /// The mapping of argument names to values provided to the query.
    ///
    /// These can be inherited from a previous query ([`InheritedValue::Inherited`]) or
    /// specified as [`InheritedValue::Constant`]s.
    #[serde(default)]
    pub arguments: BTreeMap<String, InheritedValue>,
}

impl WitnessQuery {
    /// Returns [`arguments`](Self::arguments), mapping the [`InheritedValue`]s from
    /// the given output map, which is the map of output [`FieldValue`]s from the previous query.
    ///
    /// Fails with an [`anyhow::Error`] if any requested inheritance keys are missing.
    pub fn inherit_arguments_from(
        &self,
        source_map: &BTreeMap<std::sync::Arc<str>, FieldValue>,
    ) -> anyhow::Result<BTreeMap<String, TransparentValue>> {
        let mut mapped = BTreeMap::new();

        for (key, value) in self.arguments.iter() {
            let mapped_value = match value {
                // Inherit an output
                InheritedValue::Inherited { inherit } => source_map
                    .get(inherit.as_str())
                    .cloned()
                    .map(Into::into)
                    .ok_or(anyhow::anyhow!(
                        "inherited output key `{inherit}` does not exist"
                    ))?,
                // Set a constant
                InheritedValue::Constant(value) => value.clone(),
            };
            mapped.insert(key.clone(), mapped_value);
        }

        Ok(mapped)
    }
}

/// Represents either a value inherited from a previous query, or a
/// provided constant value.
#[derive(Debug, Clone, Serialize, Deserialize)]
#[serde(untagged, deny_unknown_fields)]
pub enum InheritedValue {
    /// Inherit the value from the previous output whose name is the given `String`.
    Inherited { inherit: String },
    /// Provide the constant value specified here.
    Constant(TransparentValue),
}

#[cfg(test)]
mod tests {
    use std::borrow::Cow;
    use std::collections::BTreeSet;
    use std::ffi::OsStr;
    use std::path::PathBuf;
    use std::sync::{Arc, OnceLock};
    use std::time::SystemTime;
    use std::{collections::BTreeMap, path::Path};

    use anyhow::Context;
    use fs_err::PathExt;
    use rayon::prelude::*;
    use semver::Version;
    use serde::{Deserialize, Serialize};
    use trustfall::{FieldValue, TransparentValue};
    use trustfall_rustdoc::{
        load_rustdoc, VersionedIndex, VersionedRustdocAdapter, VersionedStorage,
    };

    use crate::query::{
        InheritedValue, LintLevel, OverrideMap, OverrideStack, QueryOverride, RequiredSemverUpdate,
        SemverQuery,
    };
    use crate::templating::make_handlebars_registry;

    static TEST_CRATE_NAMES: OnceLock<Vec<String>> = OnceLock::new();

    /// Mapping test crate (pair) name -> (old rustdoc, new rustdoc).
    static TEST_CRATE_RUSTDOCS: OnceLock<BTreeMap<String, (VersionedStorage, VersionedStorage)>> =
        OnceLock::new();

    /// Mapping test crate (pair) name -> (old index, new index).
    static TEST_CRATE_INDEXES: OnceLock<
        BTreeMap<String, (VersionedIndex<'static>, VersionedIndex<'static>)>,
    > = OnceLock::new();

    static CURRENT_TARGET_TRIPLE: std::sync::LazyLock<&str> = std::sync::LazyLock::new(|| {
        let outcome = std::process::Command::new("rustc")
            .arg("-vV")
            .output()
            .expect("failed to run `rustc -vV`");
        let stdout = String::from_utf8(outcome.stdout).expect("stdout was not valid utf-8");
        let target_triple = stdout
            .lines()
            .find_map(|line| line.strip_prefix("host: "))
            .expect("failed to find host line");
        target_triple.to_string().leak()
    });

    fn get_test_crate_names() -> &'static [String] {
        TEST_CRATE_NAMES.get_or_init(initialize_test_crate_names)
    }

    fn get_all_test_crates() -> &'static BTreeMap<String, (VersionedStorage, VersionedStorage)> {
        TEST_CRATE_RUSTDOCS.get_or_init(initialize_test_crate_rustdocs)
    }

    fn get_all_test_crate_indexes(
    ) -> &'static BTreeMap<String, (VersionedIndex<'static>, VersionedIndex<'static>)> {
        TEST_CRATE_INDEXES.get_or_init(initialize_test_crate_indexes)
    }

    fn get_test_crate_indexes(
        test_crate: &str,
    ) -> &'static (VersionedIndex<'static>, VersionedIndex<'static>) {
        &get_all_test_crate_indexes()[test_crate]
    }

    fn initialize_test_crate_names() -> Vec<String> {
        std::fs::read_dir("./test_crates/")
            .expect("directory test_crates/ not found")
            .map(|dir_entry| dir_entry.expect("failed to list test_crates/"))
            .filter(|dir_entry| {
                // Only return directories inside `test_crates/` that contain
                // an `old/Cargo.toml` file. This works around finicky git + cargo behavior:
                // - Create a git branch, commit a new test case, and generate its rustdoc.
                // - Cargo will then create `Cargo.lock` files for the crate,
                //   which are ignored by git.
                // - Check out another branch, and git won't delete the `Cargo.lock` files
                //   since they aren't tracked. But we don't want to run tests on those crates!
                if !dir_entry
                    .metadata()
                    .expect("failed to retrieve test_crates/* metadata")
                    .is_dir()
                {
                    return false;
                }

                let mut test_crate_cargo_toml = dir_entry.path();
                test_crate_cargo_toml.extend(["old", "Cargo.toml"]);
                test_crate_cargo_toml.as_path().is_file()
            })
            .map(|dir_entry| {
                String::from(
                    String::from(
                        dir_entry
                            .path()
                            .to_str()
                            .expect("failed to convert dir_entry to String"),
                    )
                    .strip_prefix("./test_crates/")
                    .expect(
                        "the dir_entry doesn't start with './test_crates/', which is unexpected",
                    ),
                )
            })
            .collect()
    }

    fn initialize_test_crate_rustdocs() -> BTreeMap<String, (VersionedStorage, VersionedStorage)> {
        get_test_crate_names()
            .par_iter()
            .map(|crate_pair| {
                let old_rustdoc = load_pregenerated_rustdoc(crate_pair.as_str(), "old");
                let new_rustdoc = load_pregenerated_rustdoc(crate_pair, "new");

                (crate_pair.clone(), (old_rustdoc, new_rustdoc))
            })
            .collect()
    }

    fn initialize_test_crate_indexes(
    ) -> BTreeMap<String, (VersionedIndex<'static>, VersionedIndex<'static>)> {
        get_all_test_crates()
            .par_iter()
            .map(|(key, (old_crate, new_crate))| {
                let old_index = VersionedIndex::from_storage(old_crate, &CURRENT_TARGET_TRIPLE);
                let new_index = VersionedIndex::from_storage(new_crate, &CURRENT_TARGET_TRIPLE);
                (key.clone(), (old_index, new_index))
            })
            .collect()
    }

    fn load_pregenerated_rustdoc(crate_pair: &str, crate_version: &str) -> VersionedStorage {
        let rustdoc_path =
            format!("./localdata/test_data/{crate_pair}/{crate_version}/rustdoc.json");
        let metadata_path =
            format!("./localdata/test_data/{crate_pair}/{crate_version}/metadata.json");
        let metadata_text = std::fs::read_to_string(&metadata_path).map_err(|e| anyhow::anyhow!(e).context(
            format!("Could not load {metadata_path} file. These files are newly required as of PR#1007. Please re-run ./scripts/regenerate_test_rustdocs.sh"))).expect("failed to load metadata");
        let metadata = serde_json::from_str(&metadata_text).expect("failed to parse metadata file");
        load_rustdoc(Path::new(&rustdoc_path), Some(metadata))
            .with_context(|| format!("Could not load {rustdoc_path} file, did you forget to run ./scripts/regenerate_test_rustdocs.sh ?"))
            .expect("failed to load rustdoc")
    }

    #[test]
    fn all_queries_are_valid() {
        let (_baseline, current) = get_test_crate_indexes("template");

        let adapter =
            VersionedRustdocAdapter::new(current, Some(current)).expect("failed to create adapter");
        for semver_query in SemverQuery::all_queries().into_values() {
            let _ = adapter
                .run_query(&semver_query.query, semver_query.arguments)
                .expect("not a valid query");
        }
    }

    #[test]
    fn pub_use_handling() {
        let (_baseline, current) = get_test_crate_indexes("pub_use_handling");

        let query = r#"
            {
                Crate {
                    item {
                        ... on Struct {
                            name @filter(op: "=", value: ["$struct"])

                            canonical_path {
                                canonical_path: path @output
                            }

                            importable_path @fold {
                                path @output
                            }
                        }
                    }
                }
            }"#;
        let mut arguments = BTreeMap::new();
        arguments.insert("struct", "CheckPubUseHandling");

        let adapter =
            VersionedRustdocAdapter::new(current, None).expect("could not create adapter");

        let results_iter = adapter
            .run_query(query, arguments)
            .expect("failed to run query");
        let actual_results: Vec<BTreeMap<_, _>> = results_iter
            .map(|res| res.into_iter().map(|(k, v)| (k.to_string(), v)).collect())
            .collect();

        let expected_result: FieldValue =
            vec!["pub_use_handling", "inner", "CheckPubUseHandling"].into();
        assert_eq!(1, actual_results.len(), "{actual_results:?}");
        assert_eq!(
            expected_result, actual_results[0]["canonical_path"],
            "{actual_results:?}"
        );

        let mut actual_paths = actual_results[0]["path"]
            .as_vec_with(|val| val.as_vec_with(FieldValue::as_str))
            .expect("not a Vec<Vec<&str>>");
        actual_paths.sort_unstable();

        let expected_paths = vec![
            vec!["pub_use_handling", "CheckPubUseHandling"],
            vec!["pub_use_handling", "inner", "CheckPubUseHandling"],
        ];
        assert_eq!(expected_paths, actual_paths);
    }

    type TestOutput = BTreeMap<String, Vec<BTreeMap<String, FieldValue>>>;

    #[derive(Debug, Serialize, Deserialize, PartialEq, Eq)]
    #[non_exhaustive]
    struct WitnessOutput {
        filename: String,
        begin_line: usize,
        hint: String,
    }

    impl PartialOrd for WitnessOutput {
        fn partial_cmp(&self, other: &Self) -> Option<std::cmp::Ordering> {
            Some(self.cmp(other))
        }
    }

    /// Sorts by span (filename, begin_line)
    impl Ord for WitnessOutput {
        fn cmp(&self, other: &Self) -> std::cmp::Ordering {
            (&self.filename, self.begin_line).cmp(&(&other.filename, other.begin_line))
        }
    }

    fn pretty_format_output_difference(
        query_name: &str,
        output_name1: &'static str,
        output1: TestOutput,
        output_name2: &'static str,
        output2: TestOutput,
    ) -> String {
        let output_ron1 =
            ron::ser::to_string_pretty(&output1, ron::ser::PrettyConfig::default()).unwrap();
        let output_ron2 =
            ron::ser::to_string_pretty(&output2, ron::ser::PrettyConfig::default()).unwrap();
        let diff = similar_asserts::SimpleDiff::from_str(
            &output_ron1,
            &output_ron2,
            output_name1,
            output_name2,
        );
        [
            format!("Query {query_name} produced incorrect output (./src/lints/{query_name}.ron)."),
            diff.to_string(),
            "Remember that result output order matters, and remember to re-run \
            ./scripts/regenerate_test_rustdocs.sh when needed."
                .to_string(),
        ]
        .join("\n\n")
    }

    fn run_query_on_crate_pair(
        semver_query: &SemverQuery,
        crate_pair_name: &String,
        indexed_crate_new: &VersionedIndex<'_>,
        indexed_crate_old: &VersionedIndex<'_>,
    ) -> (String, Vec<BTreeMap<String, FieldValue>>) {
        let adapter = VersionedRustdocAdapter::new(indexed_crate_new, Some(indexed_crate_old))
            .expect("could not create adapter");

        let results_iter = adapter
            .run_query(&semver_query.query, semver_query.arguments.clone())
            .unwrap();

        // Ensure span data inside `@fold` blocks is deterministically ordered,
        // since the underlying adapter is non-deterministic due to its iteration over hashtables.
        // Our heuristic for detecting spans inside `@fold` is to look for:
        // - list-typed outputs
        // - with names ending in `_begin_line`
        // - located inside *one* `@fold` level (i.e. their component is directly under the root).
        let parsed_query = trustfall_core::frontend::parse(adapter.schema(), &semver_query.query)
            .expect("not a valid query");
        let fold_keys_and_targets: BTreeMap<&str, Vec<Arc<str>>> = parsed_query
            .outputs
            .iter()
            .filter_map(|(name, output)| {
                if name.as_ref().ends_with("_begin_line") && output.value_type.is_list() {
                    if let Some(fold) = parsed_query
                        .ir_query
                        .root_component
                        .folds
                        .values()
                        .find(|fold| fold.component.root == parsed_query.vids[&output.vid].root)
                    {
                        let targets = parsed_query
                            .outputs
                            .values()
                            .filter_map(|o| {
                                fold.component
                                    .vertices
                                    .contains_key(&o.vid)
                                    .then_some(Arc::clone(&o.name))
                            })
                            .collect();
                        Some((name.as_ref(), targets))
                    } else {
                        None
                    }
                } else {
                    None
                }
            })
            .collect();

        let results = results_iter
            .map(move |mut res| {
                // Reorder `@fold`-ed span data in increasing `begin_line` order.
                for (fold_key, targets) in &fold_keys_and_targets {
                    let mut data: Vec<(u64, usize)> = res[*fold_key]
                        .as_vec_with(FieldValue::as_u64)
                        .expect("fold key was not a list of u64")
                        .into_iter()
                        .enumerate()
                        .map(|(idx, val)| (val, idx))
                        .collect();
                    data.sort_unstable();
                    for target in targets {
                        res.entry(Arc::clone(target)).and_modify(|value| {
                            // The output of a `@fold @transform(op: "count")` might not be a list here,
                            // so ignore such outputs. They don't need reordering anyway.
                            if let Some(slice) = value.as_slice() {
                                let new_order = data
                                    .iter()
                                    .map(|(_, idx)| slice[*idx].clone())
                                    .collect::<Vec<_>>()
                                    .into();
                                *value = new_order;
                            }
                        });
                    }
                }

                // Turn the output keys into regular strings.
                res.into_iter().map(|(k, v)| (k.to_string(), v)).collect()
            })
            .collect::<Vec<BTreeMap<_, _>>>();
        (format!("./test_crates/{crate_pair_name}/"), results)
    }

    fn assert_no_false_positives_in_nonchanged_crate(
        query_name: &str,
        semver_query: &SemverQuery,
        indexed_crate: &VersionedIndex<'_>,
        crate_pair_name: &String,
        crate_version: &str,
    ) {
        let (crate_pair_path, output) =
            run_query_on_crate_pair(semver_query, crate_pair_name, indexed_crate, indexed_crate);
        if !output.is_empty() {
            // This `if` statement means that a false positive happened.
            // The query was ran on two identical crates (with the same rustdoc)
            // and it produced a non-empty output, which means that it found issues
            // in a crate pair that definitely has no semver breaks.
            let actual_output_name = Box::leak(Box::new(format!(
                "actual ({crate_pair_name}/{crate_version})"
            )));
            let output_difference = pretty_format_output_difference(
                query_name,
                "expected (empty)",
                BTreeMap::new(),
                actual_output_name,
                BTreeMap::from([(crate_pair_path, output)]),
            );
            panic!("The query produced a non-empty output when it compared two crates with the same rustdoc.\n{output_difference}\n");
        }
    }

    pub(in crate::query) fn check_query_execution(query_name: &str) {
        let query_text = std::fs::read_to_string(format!("./src/lints/{query_name}.ron")).unwrap();
        let semver_query = SemverQuery::from_ron_str(&query_text).unwrap();

        let mut query_execution_results: TestOutput = get_test_crate_names()
            .iter()
            .map(|crate_pair_name| {
                let (baseline, current) = get_test_crate_indexes(crate_pair_name);

                assert_no_false_positives_in_nonchanged_crate(
                    query_name,
                    &semver_query,
                    current,
                    crate_pair_name,
                    "new",
                );
                assert_no_false_positives_in_nonchanged_crate(
                    query_name,
                    &semver_query,
                    baseline,
                    crate_pair_name,
                    "old",
                );

                run_query_on_crate_pair(&semver_query, crate_pair_name, current, baseline)
            })
            .filter(|(_crate_pair_name, output)| !output.is_empty())
            .collect();

        // Reorder vector of results into a deterministic order that will compensate for
        // nondeterminism in how the results are ordered.
        let key_func = |elem: &BTreeMap<String, FieldValue>| {
            // Queries should either:
            // - define an explicit `ordering_key` string value sufficient to establish
            //   a total order of results for each crate, or
            // - define `span_filename` and `span_begin_line` values where the lint is being raised,
            //   which will then define a total order of results for that query on that crate.
            let ordering_key = elem
                .get("ordering_key")
                .and_then(|value| value.as_arc_str());
            if let Some(key) = ordering_key {
                (Arc::clone(key), 0)
            } else {
                let filename = elem.get("span_filename").map(|value| {
                    value
                        .as_arc_str()
                        .expect("`span_filename` was not a string")
                });
                let line = elem
                    .get("span_begin_line")
                    .map(|value: &FieldValue| value.as_usize().expect("begin line was not an int"));
                match (filename, line) {
                    (Some(filename), Some(line)) => (Arc::clone(filename), line),
                    (Some(_filename), None) => panic!("No `span_begin_line` was returned by the query, even though `span_filename` was present. A valid query must either output an explicit `ordering_key`, or output both `span_filename` and `span_begin_line`. See https://github.com/obi1kenobi/cargo-semver-checks/blob/main/CONTRIBUTING.md for details."),
                    (None, Some(_line)) => panic!("No `span_filename` was returned by the query, even though `span_begin_line` was present. A valid query must either output an explicit `ordering_key`, or output both `span_filename` and `span_begin_line`. See https://github.com/obi1kenobi/cargo-semver-checks/blob/main/CONTRIBUTING.md for details."),
                    (None, None) => panic!("A valid query must either output an explicit `ordering_key`, or output both `span_filename` and `span_begin_line`. See https://github.com/obi1kenobi/cargo-semver-checks/blob/main/CONTRIBUTING.md for details."),
                }
            }
        };
        for value in query_execution_results.values_mut() {
            value.sort_unstable_by_key(key_func);
        }

        // TODO: Remove this once Rust 1.86 is the oldest Rust supported by cargo-semver-checks.
        // These snapshots don't match on Rust 1.85.x because of, ironically, a regression
        // in newer Rust that inappropriately considers `#[target_feature]` safe functions
        // to be unsafe.
        if matches!(
            query_name,
            "function_no_longer_unsafe"
                | "function_unsafe_added"
                | "inherent_method_unsafe_added"
                | "safe_function_target_feature_added"
                | "safe_inherent_method_target_feature_added"
<<<<<<< HEAD
                | "safe_function_requires_more_target_features"
=======
                | "safe_inherent_method_requires_more_target_features"
>>>>>>> a643e12c
                | "unsafe_function_requires_more_target_features"
                | "unsafe_function_target_feature_added"
                | "unsafe_inherent_method_requires_more_target_features"
                | "unsafe_inherent_method_target_feature_added"
        ) && rustc_version::version().is_ok_and(|version| version < Version::new(1, 86, 0))
        {
            eprintln!("skipping query execution test for lint `static_became_unsafe` since data for it isn't available in Rust prior to 1.85");
            return;
        }

        insta::with_settings!(
            {
                prepend_module_to_snapshot => false,
                snapshot_path => "../test_outputs/query_execution",
            },
            {
                insta::assert_ron_snapshot!(query_name, &query_execution_results);
            }
        );

        let transparent_results: BTreeMap<_, Vec<BTreeMap<_, TransparentValue>>> =
            query_execution_results
                .into_iter()
                .map(|(k, v)| {
                    (
                        k,
                        v.into_iter()
                            .map(|x| x.into_iter().map(|(k, v)| (k, v.into())).collect())
                            .collect(),
                    )
                })
                .collect();

        let registry = make_handlebars_registry();
        if let Some(template) = semver_query.per_result_error_template {
            // TODO: Remove this once rustdoc fixes this bug:
            // https://github.com/rust-lang/rust/issues/142655
            if matches!(
                semver_query.id.as_str(),
                "safe_function_target_feature_added"
                    | "safe_inherent_method_target_feature_added"
<<<<<<< HEAD
                    | "safe_function_requires_more_target_features"
=======
                    | "safe_inherent_method_requires_more_target_features"
>>>>>>> a643e12c
            ) {
                // These queries don't have any results currently,
                // since their results are obscured by the bug above.
            } else {
                assert!(!transparent_results.is_empty());

                let flattened_actual_results: Vec<_> = transparent_results
                    .iter()
                    .flat_map(|(_key, value)| value)
                    .collect();
                for semver_violation_result in flattened_actual_results {
                    registry
                        .render_template(&template, semver_violation_result)
                        .with_context(|| "Error instantiating semver query template.")
                        .expect("could not materialize template");
                }
            }
        }

        if let Some(witness) = semver_query.witness {
            let actual_witnesses: BTreeMap<_, BTreeSet<_>> = transparent_results
                .iter()
                .map(|(k, v)| {
                    (
                        Cow::Borrowed(k.as_str()),
                        v.iter()
                            .map(|values| {
                                let Some(TransparentValue::String(filename)) = values.get("span_filename") else {
                                    unreachable!("Missing span_filename String, this should be validated above")
                                };
                                let begin_line = match values.get("span_begin_line") {
                                    Some(TransparentValue::Int64(i)) => *i as usize,
                                    Some(TransparentValue::Uint64(n)) => *n as usize,
                                    _ => unreachable!("Missing span_begin_line Int, this should be validated above"),
                                };

                                // TODO: Run witness queries and generate full witness here.
                                WitnessOutput {
                                    filename: filename.to_string(),
                                    begin_line,
                                    hint: registry
                                        .render_template(&witness.hint_template, values)
                                        .expect("error rendering hint template"),
                                }
                            })
                            .collect(),
                    )
                })
                .collect();

            insta::with_settings!(
                {
                    prepend_module_to_snapshot => false,
                    snapshot_path => "../test_outputs/witnesses",
                    description => format!(
                        "Lint `{query_name}` did not have the expected witness output.\n\
                        See https://github.com/obi1kenobi/cargo-semver-checks/blob/main/CONTRIBUTING.md#testing-witnesses\n\
                        for more information."
                    ),
                },
                {
                    insta::assert_toml_snapshot!(query_name, &actual_witnesses);
                }
            );
        }
    }

    /// Helper function to construct a blank query with a given id, lint level, and required
    /// version bump.
    #[must_use]
    fn make_blank_query(
        id: String,
        lint_level: LintLevel,
        required_update: RequiredSemverUpdate,
    ) -> SemverQuery {
        SemverQuery {
            id,
            lint_level,
            required_update,
            human_readable_name: String::new(),
            description: String::new(),
            reference: None,
            reference_link: None,
            query: String::new(),
            arguments: BTreeMap::new(),
            error_message: String::new(),
            per_result_error_template: None,
            witness: None,
        }
    }

    #[test]
    fn test_overrides() {
        let mut stack = OverrideStack::new();
        stack.push(&OverrideMap::from_iter([
            (
                "query1".into(),
                QueryOverride {
                    lint_level: Some(LintLevel::Allow),
                    required_update: Some(RequiredSemverUpdate::Minor),
                },
            ),
            (
                "query2".into(),
                QueryOverride {
                    lint_level: None,
                    required_update: Some(RequiredSemverUpdate::Minor),
                },
            ),
        ]));

        let q1 = make_blank_query(
            "query1".into(),
            LintLevel::Deny,
            RequiredSemverUpdate::Major,
        );
        let q2 = make_blank_query(
            "query2".into(),
            LintLevel::Warn,
            RequiredSemverUpdate::Major,
        );

        // Should pick overridden values.
        assert_eq!(stack.effective_lint_level(&q1), LintLevel::Allow);
        assert_eq!(
            stack.effective_required_update(&q1),
            RequiredSemverUpdate::Minor
        );

        // Should pick overridden value for semver and fall back to default lint level
        // which is not overridden
        assert_eq!(stack.effective_lint_level(&q2), LintLevel::Warn);
        assert_eq!(
            stack.effective_required_update(&q2),
            RequiredSemverUpdate::Minor
        );
    }

    #[test]
    fn test_override_precedence() {
        let mut stack = OverrideStack::new();
        stack.push(&OverrideMap::from_iter([
            (
                "query1".into(),
                QueryOverride {
                    lint_level: Some(LintLevel::Allow),
                    required_update: Some(RequiredSemverUpdate::Minor),
                },
            ),
            (
                ("query2".into()),
                QueryOverride {
                    lint_level: None,
                    required_update: Some(RequiredSemverUpdate::Minor),
                },
            ),
        ]));

        stack.push(&OverrideMap::from_iter([(
            "query1".into(),
            QueryOverride {
                required_update: None,
                lint_level: Some(LintLevel::Warn),
            },
        )]));

        let q1 = make_blank_query(
            "query1".into(),
            LintLevel::Deny,
            RequiredSemverUpdate::Major,
        );
        let q2 = make_blank_query(
            "query2".into(),
            LintLevel::Warn,
            RequiredSemverUpdate::Major,
        );

        // Should choose overridden value at the top of the stack
        assert_eq!(stack.effective_lint_level(&q1), LintLevel::Warn);
        // Should fall back to a configured value lower in the stack because
        // top is not set.
        assert_eq!(
            stack.effective_required_update(&q1),
            RequiredSemverUpdate::Minor
        );

        // Should pick overridden value for semver and fall back to default lint level
        // which is not overridden
        assert_eq!(stack.effective_lint_level(&q2), LintLevel::Warn);
        assert_eq!(
            stack.effective_required_update(&q2),
            RequiredSemverUpdate::Minor
        );
    }

    /// Makes sure we can specify [`InheritedValue`]s with `Inherited(...)`
    /// and untagged variants as [`TransparentValue`]s.
    #[test]
    fn test_inherited_value_deserialization() {
        let my_map: BTreeMap<String, InheritedValue> = ron::from_str(
            r#"{
                "abc": (inherit: "abc"),
                "string": "literal_string",
                "int": -30,
                "int_list": [-30, -2],
                "string_list": ["abc", "123"],
                }"#,
        )
        .expect("deserialization failed");

        let Some(InheritedValue::Inherited { inherit: abc }) = my_map.get("abc") else {
            panic!("Expected Inherited, got {:?}", my_map.get("abc"));
        };

        assert_eq!(abc, "abc");

        let Some(InheritedValue::Constant(TransparentValue::String(string))) = my_map.get("string")
        else {
            panic!("Expected Constant(String), got {:?}", my_map.get("string"));
        };

        assert_eq!(&**string, "literal_string");

        let Some(InheritedValue::Constant(TransparentValue::Int64(int))) = my_map.get("int") else {
            panic!("Expected Constant(Int64), got {:?}", my_map.get("int"));
        };

        assert_eq!(*int, -30);

        let Some(InheritedValue::Constant(TransparentValue::List(ints))) = my_map.get("int_list")
        else {
            panic!("Expected Constant(List), got {:?}", my_map.get("lint_list"));
        };

        let Some(TransparentValue::Int64(-30)) = ints.first() else {
            panic!("Expected Int64(-30), got {:?}", ints.first());
        };

        let Some(TransparentValue::Int64(-2)) = ints.get(1) else {
            panic!("Expected Int64(-30), got {:?}", ints.get(1));
        };

        let Some(InheritedValue::Constant(TransparentValue::List(strs))) =
            my_map.get("string_list")
        else {
            panic!(
                "Expected Constant(List), got {:?}",
                my_map.get("string_list")
            );
        };

        let Some(TransparentValue::String(s)) = strs.first() else {
            panic!("Expected String, got {:?}", strs.first());
        };

        assert_eq!(&**s, "abc");

        let Some(TransparentValue::String(s)) = strs.get(1) else {
            panic!("Expected String, got {:?}", strs.get(1));
        };

        assert_eq!(&**s, "123");

        ron::from_str::<InheritedValue>(r#"[(inherit: "invalid")]"#)
            .expect_err("nested values should be TransparentValues, not InheritedValues");
    }

    pub(super) fn check_all_lint_files_are_used_in_add_lints(added_lints: &[&str]) {
        let mut lints_dir = PathBuf::from(env!("CARGO_MANIFEST_DIR"));
        lints_dir.push("src");
        lints_dir.push("lints");

        let expected_lints: BTreeSet<_> = added_lints.iter().copied().collect();
        let mut missing_lints: BTreeSet<String> = Default::default();

        let dir_contents =
            fs_err::read_dir(lints_dir).expect("failed to read 'src/lints' directory");
        for file in dir_contents {
            let file = file.expect("failed to examine file");
            let path = file.path();

            // Check if we found a `*.ron` file. If so, that's a lint.
            if path.extension().map(|x| x.to_string_lossy()) == Some(Cow::Borrowed("ron")) {
                let stem = path
                    .file_stem()
                    .map(|x| x.to_string_lossy())
                    .expect("failed to get file name as utf-8");

                // Check if the lint was added using our `add_lints!()` macro.
                // If not, that's an error.
                if !expected_lints.contains(stem.as_ref()) {
                    missing_lints.insert(stem.to_string());
                }
            }
        }

        assert!(
            missing_lints.is_empty(),
            "some lints in 'src/lints/' haven't been registered using the `add_lints!()` macro, \
            so they won't be part of cargo-semver-checks: {missing_lints:?}"
        )
    }

    #[test]
    fn test_data_is_fresh() -> anyhow::Result<()> {
        // Adds the modification time of all files in `{dir}/**/*.{rs,toml,json}` to `set`, excluding
        // the `target` directory.
        fn recursive_file_times<P: Into<PathBuf>>(
            dir: P,
            set: &mut BTreeSet<SystemTime>,
        ) -> std::io::Result<()> {
            for item in fs_err::read_dir(dir)? {
                let item = item?;
                let metadata = item.metadata()?;
                if metadata.is_dir() {
                    // Don't recurse into the `target` directory.
                    if item.file_name() == "target" {
                        continue;
                    }
                    recursive_file_times(item.path(), set)?;
                } else if let Some("rs" | "toml" | "json") =
                    item.path().extension().and_then(OsStr::to_str)
                {
                    set.insert(metadata.modified()?);
                }
            }

            Ok(())
        }

        let test_crate_dir = Path::new("test_crates");
        let localdata_dir = Path::new("localdata").join("test_data");

        if !localdata_dir.fs_err_try_exists()? {
            panic!(
                "The localdata directory '{}' does not exist yet.\n\
                Please run `scripts/regenerate_test_rustdocs.sh`.",
                localdata_dir.display()
            );
        }

        for test_crate in fs_err::read_dir(test_crate_dir)? {
            let test_crate = test_crate?;

            if !test_crate.metadata()?.is_dir() {
                continue;
            }

            if !test_crate
                .path()
                .join("new")
                .join("Cargo.toml")
                .fs_err_try_exists()?
                || !test_crate
                    .path()
                    .join("old")
                    .join("Cargo.toml")
                    .fs_err_try_exists()?
            {
                continue;
            }

            for version in ["new", "old"] {
                let test_crate_path = test_crate.path().join(version);

                let mut test_crate_times = BTreeSet::new();
                recursive_file_times(test_crate_path.clone(), &mut test_crate_times)?;

                let localdata_path = localdata_dir.join(test_crate.file_name()).join(version);
                let mut localdata_times = BTreeSet::new();

                recursive_file_times(localdata_path.clone(), &mut localdata_times).context(
                    "If this directory doesn't exist, run `scripts/regenerate_test_rustdocs.sh`",
                )?;

                // if the most recently modified test crate file comes after the earliest localdata
                // file, it is potentially stale
                if let (Some(test_max), Some(local_min)) =
                    (test_crate_times.last(), localdata_times.first())
                {
                    if test_max > local_min {
                        panic!("Files in the '{}' directory are newer than the local data generated by \n\
                            scripts/regenerate_test_rustdocs.sh in '{}'.\n\n\
                            Run `scripts/regenerate_test_rustdocs.sh` to generate fresh local data.", test_crate_path.display(), localdata_path.display())
                    }
                }
            }
        }

        Ok(())
    }
}

macro_rules! add_lints {
    ($($name:ident,)+) => {
        #[cfg(test)]
        mod tests_lints {
            $(
                #[test]
                fn $name() {
                    super::tests::check_query_execution(stringify!($name))
                }
            )*

            #[test]
            fn all_lint_files_are_used_in_add_lints() {
                let added_lints = [
                    $(
                        stringify!($name),
                    )*
                ];

                super::tests::check_all_lint_files_are_used_in_add_lints(&added_lints);
            }
        }

        fn get_queries() -> Vec<(&'static str, &'static str)> {
            vec![
                $(
                    (
                        stringify!($name),
                        include_str!(concat!("lints/", stringify!($name), ".ron")),
                    ),
                )*
            ]
        }
    };
    ($($name:ident),*) => {
        compile_error!("Please add a trailing comma after each lint identifier. This ensures our scripts like 'make_new_lint.sh' can safely edit invocations of this macro as needed.");
    }
}

// The following add_lints! invocation is programmatically edited by scripts/make_new_lint.sh
// If you must manually edit it, be sure to read the "Requirements" comments in that script first
add_lints!(
    attribute_proc_macro_missing,
    auto_trait_impl_removed,
    constructible_struct_adds_field,
    constructible_struct_adds_private_field,
    constructible_struct_changed_type,
    declarative_macro_missing,
    derive_helper_attr_removed,
    derive_proc_macro_missing,
    derive_trait_impl_removed,
    enum_discriminants_undefined_non_exhaustive_variant,
    enum_discriminants_undefined_non_unit_variant,
    enum_marked_non_exhaustive,
    enum_missing,
    enum_must_use_added,
    enum_no_longer_non_exhaustive,
    enum_no_repr_variant_discriminant_changed,
    enum_non_exhaustive_struct_variant_field_added,
    enum_non_exhaustive_tuple_variant_changed_kind,
    enum_non_exhaustive_tuple_variant_field_added,
    enum_now_doc_hidden,
    enum_repr_int_added,
    enum_repr_int_changed,
    enum_repr_int_removed,
    enum_repr_transparent_removed,
    enum_repr_variant_discriminant_changed,
    enum_struct_variant_changed_kind,
    enum_struct_variant_field_added,
    enum_struct_variant_field_marked_deprecated,
    enum_struct_variant_field_missing,
    enum_struct_variant_field_now_doc_hidden,
    enum_tuple_variant_changed_kind,
    enum_tuple_variant_field_added,
    enum_tuple_variant_field_marked_deprecated,
    enum_tuple_variant_field_missing,
    enum_tuple_variant_field_now_doc_hidden,
    enum_unit_variant_changed_kind,
    enum_variant_added,
    enum_variant_marked_deprecated,
    enum_variant_marked_non_exhaustive,
    enum_variant_missing,
    enum_variant_no_longer_non_exhaustive,
    exhaustive_enum_added,
    exported_function_changed_abi,
    feature_missing,
    feature_not_enabled_by_default,
    function_abi_no_longer_unwind,
    function_abi_now_unwind,
    function_changed_abi,
    function_const_removed,
    function_export_name_changed,
    function_like_proc_macro_missing,
    function_marked_deprecated,
    function_missing,
    function_must_use_added,
    function_no_longer_unsafe,
    function_now_const,
    function_now_doc_hidden,
    function_parameter_count_changed,
    function_requires_different_const_generic_params,
    function_requires_different_generic_type_params,
<<<<<<< HEAD
    safe_function_requires_more_target_features,
=======
    safe_inherent_method_requires_more_target_features,
>>>>>>> a643e12c
    unsafe_function_requires_more_target_features,
    function_unsafe_added,
    global_value_marked_deprecated,
    inherent_associated_const_now_doc_hidden,
    inherent_associated_pub_const_missing,
    inherent_method_const_removed,
    inherent_method_missing,
    inherent_method_must_use_added,
    inherent_method_now_doc_hidden,
    unsafe_inherent_method_requires_more_target_features,
    inherent_method_unsafe_added,
    macro_marked_deprecated,
    macro_no_longer_exported,
    macro_now_doc_hidden,
    method_parameter_count_changed,
    method_requires_different_const_generic_params,
    method_requires_different_generic_type_params,
    module_missing,
    non_exhaustive_enum_added,
    non_exhaustive_struct_changed_type,
    partial_ord_enum_struct_variant_fields_reordered,
    partial_ord_enum_variants_reordered,
    partial_ord_struct_fields_reordered,
    proc_macro_marked_deprecated,
    proc_macro_now_doc_hidden,
    pub_api_sealed_trait_became_unconditionally_sealed,
    pub_const_added,
    pub_module_level_const_missing,
    pub_module_level_const_now_doc_hidden,
    pub_static_added,
    pub_static_missing,
    pub_static_mut_now_immutable,
    pub_static_now_doc_hidden,
    pub_static_now_mutable,
    repr_c_enum_struct_variant_fields_reordered,
    repr_c_removed,
    repr_packed_added,
    repr_packed_removed,
    repr_c_plain_struct_fields_reordered,
    safe_inherent_method_target_feature_added,
    safe_function_target_feature_added,
    sized_impl_removed,
    static_became_unsafe,
    struct_field_marked_deprecated,
    struct_marked_non_exhaustive,
    struct_missing,
    struct_must_use_added,
    struct_now_doc_hidden,
    struct_pub_field_missing,
    struct_pub_field_now_doc_hidden,
    struct_repr_transparent_removed,
    struct_with_no_pub_fields_changed_type,
    struct_with_pub_fields_changed_type,
    trait_added_supertrait,
    trait_allows_fewer_const_generic_params,
    trait_allows_fewer_generic_type_params,
    trait_associated_const_added,
    trait_associated_const_default_removed,
    trait_associated_const_marked_deprecated,
    trait_associated_const_now_doc_hidden,
    trait_associated_type_added,
    trait_associated_type_default_removed,
    trait_associated_type_marked_deprecated,
    trait_associated_type_now_doc_hidden,
    trait_marked_deprecated,
    trait_method_added,
    trait_method_default_impl_removed,
    trait_method_marked_deprecated,
    trait_method_missing,
    trait_method_now_doc_hidden,
    trait_method_parameter_count_changed,
    trait_method_requires_different_const_generic_params,
    trait_method_requires_different_generic_type_params,
    unsafe_trait_method_requires_more_target_features,
    trait_method_unsafe_added,
    trait_method_unsafe_removed,
    trait_mismatched_generic_lifetimes,
    trait_missing,
    trait_must_use_added,
    trait_newly_sealed,
    trait_no_longer_dyn_compatible,
    trait_now_doc_hidden,
    trait_removed_associated_constant,
    trait_removed_associated_type,
    trait_removed_supertrait,
    trait_requires_more_const_generic_params,
    trait_requires_more_generic_type_params,
    pub_api_sealed_trait_became_unsealed,
    trait_unsafe_added,
    trait_unsafe_removed,
    tuple_struct_to_plain_struct,
    type_allows_fewer_const_generic_params,
    type_allows_fewer_generic_type_params,
    type_associated_const_marked_deprecated,
    type_marked_deprecated,
    type_method_marked_deprecated,
    type_mismatched_generic_lifetimes,
    type_requires_more_const_generic_params,
    type_requires_more_generic_type_params,
    unconditionally_sealed_trait_became_pub_api_sealed,
    unconditionally_sealed_trait_became_unsealed,
    union_added,
    union_field_added_with_all_pub_fields,
    union_field_added_with_non_pub_fields,
    union_field_missing,
    union_missing,
    union_must_use_added,
    union_now_doc_hidden,
    union_pub_field_now_doc_hidden,
    unit_struct_changed_kind,
    unsafe_function_target_feature_added,
    unsafe_inherent_method_target_feature_added,
    unsafe_trait_method_target_feature_added,
);<|MERGE_RESOLUTION|>--- conflicted
+++ resolved
@@ -810,11 +810,8 @@
                 | "inherent_method_unsafe_added"
                 | "safe_function_target_feature_added"
                 | "safe_inherent_method_target_feature_added"
-<<<<<<< HEAD
                 | "safe_function_requires_more_target_features"
-=======
                 | "safe_inherent_method_requires_more_target_features"
->>>>>>> a643e12c
                 | "unsafe_function_requires_more_target_features"
                 | "unsafe_function_target_feature_added"
                 | "unsafe_inherent_method_requires_more_target_features"
@@ -856,11 +853,8 @@
                 semver_query.id.as_str(),
                 "safe_function_target_feature_added"
                     | "safe_inherent_method_target_feature_added"
-<<<<<<< HEAD
                     | "safe_function_requires_more_target_features"
-=======
                     | "safe_inherent_method_requires_more_target_features"
->>>>>>> a643e12c
             ) {
                 // These queries don't have any results currently,
                 // since their results are obscured by the bug above.
@@ -1356,11 +1350,8 @@
     function_parameter_count_changed,
     function_requires_different_const_generic_params,
     function_requires_different_generic_type_params,
-<<<<<<< HEAD
     safe_function_requires_more_target_features,
-=======
     safe_inherent_method_requires_more_target_features,
->>>>>>> a643e12c
     unsafe_function_requires_more_target_features,
     function_unsafe_added,
     global_value_marked_deprecated,
