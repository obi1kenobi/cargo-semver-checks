--- conflicted
+++ resolved
@@ -323,11 +323,7 @@
     pub fn inherit_arguments_from(
         &self,
         source_map: &BTreeMap<std::sync::Arc<str>, FieldValue>,
-<<<<<<< HEAD
-    ) -> anyhow::Result<BTreeMap<String, FieldValue>> {
-=======
-    ) -> anyhow::Result<BTreeMap<Arc<str>, TransparentValue>> {
->>>>>>> a7f8a5de
+    ) -> anyhow::Result<BTreeMap<Arc<str>, FieldValue>> {
         let mut mapped = BTreeMap::new();
 
         for (key, value) in self.arguments.iter() {
