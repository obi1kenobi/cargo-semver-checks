use std::collections::BTreeMap;

use serde::{Deserialize, Serialize};
use trustfall::TransparentValue;

use crate::ReleaseType;

#[non_exhaustive]
#[derive(Debug, Clone, Copy, PartialEq, Eq, Serialize, Deserialize)]
pub enum RequiredSemverUpdate {
    Major,
    Minor,
}

impl RequiredSemverUpdate {
    pub fn as_str(&self) -> &'static str {
        match self {
            Self::Major => "major",
            Self::Minor => "minor",
        }
    }
}

impl From<RequiredSemverUpdate> for ReleaseType {
    fn from(value: RequiredSemverUpdate) -> Self {
        match value {
            RequiredSemverUpdate::Major => Self::Major,
            RequiredSemverUpdate::Minor => Self::Minor,
        }
    }
}

/// Kind of semver update.
#[derive(Debug, Clone, Copy, PartialEq, Eq)]
pub enum ActualSemverUpdate {
    Major,
    Minor,
    Patch,
    NotChanged,
}

impl ActualSemverUpdate {
    pub(crate) fn supports_requirement(&self, required: RequiredSemverUpdate) -> bool {
        match (*self, required) {
            (ActualSemverUpdate::Major, _) => true,
            (ActualSemverUpdate::Minor, RequiredSemverUpdate::Major) => false,
            (ActualSemverUpdate::Minor, _) => true,
            (_, _) => false,
        }
    }
}

impl From<ReleaseType> for ActualSemverUpdate {
    fn from(value: ReleaseType) -> Self {
        match value {
            ReleaseType::Major => Self::Major,
            ReleaseType::Minor => Self::Minor,
            ReleaseType::Patch => Self::Patch,
        }
    }
}

/// A query that can be executed on a pair of rustdoc output files,
/// returning instances of a particular kind of semver violation.
#[non_exhaustive]
#[derive(Debug, Clone, Serialize, Deserialize)]
pub struct SemverQuery {
    pub id: String,

    pub(crate) human_readable_name: String,

    pub description: String,

    pub required_update: RequiredSemverUpdate,

    #[serde(default)]
    pub reference: Option<String>,

    #[serde(default)]
    pub reference_link: Option<String>,

    pub(crate) query: String,

    #[serde(default)]
    pub(crate) arguments: BTreeMap<String, TransparentValue>,

    /// The top-level error describing the semver violation that was detected.
    /// Even if multiple instances of this semver issue are found, this error
    /// message is displayed only at most once.
    pub(crate) error_message: String,

    /// Optional template that can be combined with each query output to produce
    /// a human-readable description of the specific semver violation that was discovered.
    #[serde(default)]
    pub(crate) per_result_error_template: Option<String>,
}

impl SemverQuery {
    pub fn all_queries() -> BTreeMap<String, SemverQuery> {
        let mut queries = BTreeMap::default();
        for query_text in get_query_text_contents() {
            let query: SemverQuery = ron::from_str(query_text).unwrap_or_else(|e| {
                panic!(
                    "\
Failed to parse a query: {e}
```ron
{query_text}
```"
                );
            });
            let id_conflict = queries.insert(query.id.clone(), query);
            assert!(id_conflict.is_none(), "{id_conflict:?}");
        }

        queries
    }
}

#[cfg(test)]
mod tests {
    use std::sync::OnceLock;
    use std::{collections::BTreeMap, path::Path};

    use anyhow::Context;
    use trustfall::{FieldValue, TransparentValue};
    use trustfall_rustdoc::{
        load_rustdoc, VersionedCrate, VersionedIndexedCrate, VersionedRustdocAdapter,
    };

    use crate::query::SemverQuery;
    use crate::templating::make_handlebars_registry;

    static TEST_CRATE_NAMES: OnceLock<Vec<String>> = OnceLock::new();

    /// Mapping test crate (pair) name -> (old rustdoc, new rustdoc).
    static TEST_CRATE_RUSTDOCS: OnceLock<BTreeMap<String, (VersionedCrate, VersionedCrate)>> =
        OnceLock::new();

    fn get_test_crate_names() -> &'static [String] {
        TEST_CRATE_NAMES.get_or_init(initialize_test_crate_names)
    }

    fn get_test_crate_rustdocs(test_crate: &str) -> &'static (VersionedCrate, VersionedCrate) {
        &TEST_CRATE_RUSTDOCS.get_or_init(initialize_test_crate_rustdocs)[test_crate]
    }

    fn initialize_test_crate_names() -> Vec<String> {
        std::fs::read_dir("./test_crates/")
            .expect("directory test_crates/ not found")
            .map(|dir_entry| dir_entry.expect("failed to list test_crates/"))
            .filter(|dir_entry| {
                // Only return directories inside `test_crates/` that contain
                // an `old/Cargo.toml` file. This works around finicky git + cargo behavior:
                // - Create a git branch, commit a new test case, and generate its rustdoc.
                // - Cargo will then create `Cargo.lock` files for the crate,
                //   which are ignored by git.
                // - Check out another branch, and git won't delete the `Cargo.lock` files
                //   since they aren't tracked. But we don't want to run tests on those crates!
                if !dir_entry
                    .metadata()
                    .expect("failed to retrieve test_crates/* metadata")
                    .is_dir()
                {
                    return false;
                }

                let mut test_crate_cargo_toml = dir_entry.path();
                test_crate_cargo_toml.extend(["old", "Cargo.toml"]);
                test_crate_cargo_toml.as_path().is_file()
            })
            .map(|dir_entry| {
                String::from(
                    String::from(
                        dir_entry
                            .path()
                            .to_str()
                            .expect("failed to convert dir_entry to String"),
                    )
                    .strip_prefix("./test_crates/")
                    .expect(
                        "the dir_entry doesn't start with './test_crates/', which is unexpected",
                    ),
                )
            })
            .collect()
    }

    fn initialize_test_crate_rustdocs() -> BTreeMap<String, (VersionedCrate, VersionedCrate)> {
        get_test_crate_names()
            .iter()
            .map(|crate_pair| {
                let old_rustdoc = load_pregenerated_rustdoc(crate_pair.as_str(), "old");
                let new_rustdoc = load_pregenerated_rustdoc(crate_pair, "new");

                (crate_pair.clone(), (old_rustdoc, new_rustdoc))
            })
            .collect()
    }

    fn load_pregenerated_rustdoc(crate_pair: &str, crate_version: &str) -> VersionedCrate {
        let path = format!("./localdata/test_data/{crate_pair}/{crate_version}/rustdoc.json");
        load_rustdoc(Path::new(&path))
            .with_context(|| format!("Could not load {path} file, did you forget to run ./scripts/regenerate_test_rustdocs.sh ?"))
            .expect("failed to load baseline rustdoc")
    }

    #[test]
    fn all_queries_are_valid() {
        let (_baseline_crate, current_crate) = get_test_crate_rustdocs("template");
        let indexed_crate = VersionedIndexedCrate::new(current_crate);

        let adapter = VersionedRustdocAdapter::new(&indexed_crate, Some(&indexed_crate))
            .expect("failed to create adapter");
        for semver_query in SemverQuery::all_queries().into_values() {
            let _ = adapter
                .run_query(&semver_query.query, semver_query.arguments)
                .expect("not a valid query");
        }
    }

    #[test]
    fn pub_use_handling() {
        let (_baseline_crate, current_crate) = get_test_crate_rustdocs("pub_use_handling");
        let current = VersionedIndexedCrate::new(current_crate);

        let query = r#"
            {
                Crate {
                    item {
                        ... on Struct {
                            name @filter(op: "=", value: ["$struct"])

                            canonical_path {
                                canonical_path: path @output
                            }

                            importable_path @fold {
                                path @output
                            }
                        }
                    }
                }
            }"#;
        let mut arguments = BTreeMap::new();
        arguments.insert("struct", "CheckPubUseHandling");

        let adapter =
            VersionedRustdocAdapter::new(&current, None).expect("could not create adapter");

        let results_iter = adapter
            .run_query(query, arguments)
            .expect("failed to run query");
        let actual_results: Vec<BTreeMap<_, _>> = results_iter
            .map(|res| res.into_iter().map(|(k, v)| (k.to_string(), v)).collect())
            .collect();

        let expected_result: FieldValue =
            vec!["pub_use_handling", "inner", "CheckPubUseHandling"].into();
        assert_eq!(1, actual_results.len(), "{actual_results:?}");
        assert_eq!(
            expected_result, actual_results[0]["canonical_path"],
            "{actual_results:?}"
        );

        let mut actual_paths = actual_results[0]["path"]
            .as_vec_with(|val| val.as_vec_with(FieldValue::as_str))
            .expect("not a Vec<Vec<&str>>");
        actual_paths.sort_unstable();

        let expected_paths = vec![
            vec!["pub_use_handling", "CheckPubUseHandling"],
            vec!["pub_use_handling", "inner", "CheckPubUseHandling"],
        ];
        assert_eq!(expected_paths, actual_paths);
    }

    type TestOutput = BTreeMap<String, Vec<BTreeMap<String, FieldValue>>>;

    fn pretty_format_output_difference(
        query_name: &str,
        output_name1: &'static str,
        output1: TestOutput,
        output_name2: &'static str,
        output2: TestOutput,
    ) -> String {
        let output_ron1 =
            ron::ser::to_string_pretty(&output1, ron::ser::PrettyConfig::default()).unwrap();
        let output_ron2 =
            ron::ser::to_string_pretty(&output2, ron::ser::PrettyConfig::default()).unwrap();
        let diff = similar_asserts::SimpleDiff::from_str(
            &output_ron1,
            &output_ron2,
            output_name1,
            output_name2,
        );
        [
            format!("Query {query_name} produced incorrect output (./src/lints/{query_name}.ron)."),
            diff.to_string(),
            "Remember that result output order matters, and remember to re-run \
            ./scripts/regenerate_test_rustdocs.sh when needed."
                .to_string(),
        ]
        .join("\n\n")
    }

    fn run_query_on_crate_pair(
        semver_query: &SemverQuery,
        crate_pair_name: &String,
        indexed_crate_new: &VersionedIndexedCrate,
        indexed_crate_old: &VersionedIndexedCrate,
    ) -> (String, Vec<BTreeMap<String, FieldValue>>) {
        let adapter = VersionedRustdocAdapter::new(indexed_crate_new, Some(indexed_crate_old))
            .expect("could not create adapter");
        let results_iter = adapter
            .run_query(&semver_query.query, semver_query.arguments.clone())
            .unwrap();
        (
            format!("./test_crates/{crate_pair_name}/"),
            results_iter
                .map(|res| res.into_iter().map(|(k, v)| (k.to_string(), v)).collect())
                .collect::<Vec<BTreeMap<_, _>>>(),
        )
    }

    fn assert_no_false_positives_in_nonchanged_crate(
        query_name: &str,
        semver_query: &SemverQuery,
        indexed_crate: &VersionedIndexedCrate,
        crate_pair_name: &String,
        crate_version: &str,
    ) {
        let (crate_pair_path, output) =
            run_query_on_crate_pair(semver_query, crate_pair_name, indexed_crate, indexed_crate);
        if !output.is_empty() {
            // This `if` statement means that a false positive happened.
            // The query was ran on two identical crates (with the same rustdoc)
            // and it produced a non-empty output, which means that it found issues
            // in a crate pair that definitely has no semver breaks.
            let actual_output_name = Box::leak(Box::new(format!(
                "actual ({crate_pair_name}/{crate_version})"
            )));
            let output_difference = pretty_format_output_difference(
                query_name,
                "expected (empty)",
                BTreeMap::new(),
                actual_output_name,
                BTreeMap::from([(crate_pair_path, output)]),
            );
            panic!("The query produced a non-empty output when it compared two crates with the same rustdoc.\n{output_difference}\n");
        }
    }

    pub(in crate::query) fn check_query_execution(query_name: &str) {
        let query_text = std::fs::read_to_string(format!("./src/lints/{query_name}.ron")).unwrap();
        let semver_query: SemverQuery = ron::from_str(&query_text).unwrap();

        let expected_result_text =
            std::fs::read_to_string(format!("./test_outputs/{query_name}.output.ron"))
            .with_context(|| format!("Could not load test_outputs/{query_name}.output.ron expected-outputs file, did you forget to add it?"))
            .expect("failed to load expected outputs");
        let mut expected_results: TestOutput = ron::from_str(&expected_result_text)
            .expect("could not parse expected outputs as ron format");

        let mut actual_results: TestOutput = get_test_crate_names()
            .iter()
            .map(|crate_pair_name| {
                let (crate_old, crate_new) = get_test_crate_rustdocs(crate_pair_name);
                let indexed_crate_old = VersionedIndexedCrate::new(crate_old);
                let indexed_crate_new = VersionedIndexedCrate::new(crate_new);

                assert_no_false_positives_in_nonchanged_crate(
                    query_name,
                    &semver_query,
                    &indexed_crate_new,
                    crate_pair_name,
                    "new",
                );
                assert_no_false_positives_in_nonchanged_crate(
                    query_name,
                    &semver_query,
                    &indexed_crate_old,
                    crate_pair_name,
                    "old",
                );

                run_query_on_crate_pair(
                    &semver_query,
                    crate_pair_name,
                    &indexed_crate_new,
                    &indexed_crate_old,
                )
            })
            .filter(|(_crate_pair_name, output)| !output.is_empty())
            .collect();

        // Reorder both vectors of results into a deterministic order that will compensate for
        // nondeterminism in how the results are ordered.
        let sort_individual_outputs = |results: &mut TestOutput| {
            let key_func = |elem: &BTreeMap<String, FieldValue>| {
                let filename = elem.get("span_filename").and_then(|value| value.as_str());
                let line = elem.get("span_begin_line");

                match (filename, line) {
                    (Some(filename), Some(line)) => (filename.to_owned(), line.as_usize()),
                    (Some(_filename), _) => panic!("A valid query must output `span_filename`. See https://github.com/obi1kenobi/cargo-semver-checks/blob/main/CONTRIBUTING.md for details."),
                    (_, Some(_line)) => panic!("A valid query must output `span_begin_line`. See https://github.com/obi1kenobi/cargo-semver-checks/blob/main/CONTRIBUTING.md for details."),
                    _ => panic!("A valid query must output both `span_filename` and `span_begin_line`. See https://github.com/obi1kenobi/cargo-semver-checks/blob/main/CONTRIBUTING.md for details."),
                }
            };
            for value in results.values_mut() {
                value.sort_unstable_by_key(key_func);
            }
        };
        sort_individual_outputs(&mut expected_results);
        sort_individual_outputs(&mut actual_results);

        if expected_results != actual_results {
            panic!(
                "\n{}\n",
                pretty_format_output_difference(
                    query_name,
                    "expected",
                    expected_results,
                    "actual",
                    actual_results
                )
            );
        }

        let registry = make_handlebars_registry();
        if let Some(template) = semver_query.per_result_error_template {
            assert!(!actual_results.is_empty());

            let flattened_actual_results: Vec<_> = actual_results
                .into_iter()
                .flat_map(|(_key, value)| value)
                .collect();
            for semver_violation_result in flattened_actual_results {
                let pretty_result: BTreeMap<String, TransparentValue> = semver_violation_result
                    .into_iter()
                    .map(|(k, v)| (k, v.into()))
                    .collect();

                registry
                    .render_template(&template, &pretty_result)
                    .with_context(|| "Error instantiating semver query template.")
                    .expect("could not materialize template");
            }
        }
    }
}

macro_rules! add_lints {
    ($($name:ident,)+) => {
        #[cfg(test)]
        mod tests_lints {
            $(
                #[test]
                fn $name() {
                    super::tests::check_query_execution(stringify!($name))
                }
            )*
        }

        fn get_query_text_contents() -> Vec<&'static str> {
            vec![
                $(
                    include_str!(concat!("lints/", stringify!($name), ".ron")),
                )*
            ]
        }
    };
    ($($name:ident),*) => {
        compile_error!("Please add a trailing comma after each lint identifier. This ensures our scripts like 'make_new_lint.sh' can safely edit invocations of this macro as needed.");
    }
}

add_lints!(
<<<<<<< HEAD
    function_export_name_changed,
=======
    union_field_missing,
>>>>>>> dd63a1cf
    pub_static_now_doc_hidden,
    function_abi_no_longer_unwind,
    pub_module_level_const_now_doc_hidden,
    enum_struct_variant_field_now_doc_hidden,
    enum_tuple_variant_field_now_doc_hidden,
    trait_method_now_doc_hidden,
    auto_trait_impl_removed,
    constructible_struct_adds_field,
    constructible_struct_adds_private_field,
    constructible_struct_changed_type,
    derive_trait_impl_removed,
    enum_marked_non_exhaustive,
    enum_missing,
    enum_must_use_added,
    enum_now_doc_hidden,
    enum_repr_int_changed,
    enum_repr_int_removed,
    enum_repr_transparent_removed,
    enum_struct_variant_field_added,
    enum_struct_variant_field_missing,
    enum_variant_added,
    enum_variant_missing,
    function_const_removed,
    function_missing,
    function_must_use_added,
    function_now_doc_hidden,
    function_parameter_count_changed,
    function_unsafe_added,
    inherent_method_const_removed,
    inherent_method_missing,
    inherent_method_must_use_added,
    inherent_method_unsafe_added,
    method_parameter_count_changed,
    sized_impl_removed,
    struct_marked_non_exhaustive,
    struct_missing,
    struct_must_use_added,
    struct_now_doc_hidden,
    struct_pub_field_missing,
    struct_repr_transparent_removed,
    struct_with_pub_fields_changed_type,
    trait_method_missing,
    trait_missing,
    trait_must_use_added,
    trait_now_doc_hidden,
    trait_unsafe_added,
    trait_unsafe_removed,
    tuple_struct_to_plain_struct,
    type_marked_deprecated,
    unit_struct_changed_kind,
    variant_marked_non_exhaustive,
    enum_tuple_variant_field_missing,
    enum_tuple_variant_field_added,
    trait_removed_supertrait,
    pub_module_level_const_missing,
    pub_static_missing,
    trait_removed_associated_type,
    module_missing,
    trait_removed_associated_constant,
    function_changed_abi,
    trait_method_unsafe_added,
    trait_method_unsafe_removed,
    struct_pub_field_now_doc_hidden,
    repr_c_removed,
    repr_packed_added,
    repr_packed_removed,
    exported_function_changed_abi,
    union_now_doc_hidden,
);<|MERGE_RESOLUTION|>--- conflicted
+++ resolved
@@ -476,11 +476,8 @@
 }
 
 add_lints!(
-<<<<<<< HEAD
     function_export_name_changed,
-=======
     union_field_missing,
->>>>>>> dd63a1cf
     pub_static_now_doc_hidden,
     function_abi_no_longer_unwind,
     pub_module_level_const_now_doc_hidden,
