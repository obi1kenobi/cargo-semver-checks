--- conflicted
+++ resolved
@@ -230,13 +230,6 @@
             .rev()
             .find_map(|x| x.get(&query.id).and_then(|y| y.required_update))
             .unwrap_or(query.required_update)
-    }
-}
-
-<<<<<<< HEAD
-impl From<Vec<Arc<OverrideMap>>> for OverrideStack {
-    fn from(value: Vec<Arc<OverrideMap>>) -> Self {
-        Self(value)
     }
 }
 
@@ -329,8 +322,6 @@
     Constant(TransparentValue),
 }
 
-=======
->>>>>>> 68ee7544
 #[cfg(test)]
 mod tests {
     use std::borrow::Cow;
@@ -348,11 +339,8 @@
     };
 
     use crate::query::{
-<<<<<<< HEAD
-        InheritedValue, LintLevel, OverrideStack, QueryOverride, RequiredSemverUpdate, SemverQuery,
-=======
-        LintLevel, OverrideMap, OverrideStack, QueryOverride, RequiredSemverUpdate, SemverQuery,
->>>>>>> 68ee7544
+        InheritedValue, LintLevel, OverrideMap, OverrideStack, QueryOverride, RequiredSemverUpdate,
+        SemverQuery,
     };
     use crate::templating::make_handlebars_registry;
 
