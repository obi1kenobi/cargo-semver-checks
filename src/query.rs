--- conflicted
+++ resolved
@@ -1397,10 +1397,7 @@
     union_now_doc_hidden,
     union_pub_field_now_doc_hidden,
     unit_struct_changed_kind,
-<<<<<<< HEAD
+    unsafe_function_target_feature_added,
     unsafe_inherent_method_target_feature_added,
-=======
-    unsafe_function_target_feature_added,
     unsafe_trait_method_target_feature_added,
->>>>>>> 98f984fb
 );