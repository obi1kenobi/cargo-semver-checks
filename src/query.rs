--- conflicted
+++ resolved
@@ -1629,11 +1629,8 @@
     exported_function_return_value_added,
     exported_function_target_feature_added,
     feature_missing,
-<<<<<<< HEAD
+    feature_no_longer_implies_feature,
     feature_newly_implies_feature,
-=======
-    feature_no_longer_implies_feature,
->>>>>>> 88c5a9fc
     feature_not_enabled_by_default,
     function_abi_no_longer_unwind,
     function_abi_now_unwind,
