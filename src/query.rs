--- conflicted
+++ resolved
@@ -462,16 +462,12 @@
                 )*
             ]
         }
-    }
-<<<<<<< HEAD
-=======
+    };
     ($($name:ident),*) => {
         compile_error!("Please add a trailing comma after each lint identifier. This ensures our scripts like 'make_new_lint.sh' can safely edit invocations of this macro as needed.");
     }
->>>>>>> 70630668
-}
-
-// A trailing comma is required after each lint identifier in `add_lints!` macro
+}
+
 add_lints!(
     auto_trait_impl_removed,
     constructible_struct_adds_field,
@@ -530,5 +526,5 @@
     trait_removed_associated_constant,
     function_changed_abi,
     trait_method_unsafe_added,
-    trait_method_unsafe_removed
+    trait_method_unsafe_removed,
 );