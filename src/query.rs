use std::collections::BTreeMap;

use serde::{Deserialize, Serialize};
use trustfall::TransparentValue;

use crate::ReleaseType;

#[non_exhaustive]
#[derive(Debug, Clone, Copy, PartialEq, Eq, Serialize, Deserialize)]
pub enum RequiredSemverUpdate {
    Major,
    Minor,
}

impl RequiredSemverUpdate {
    pub fn as_str(&self) -> &'static str {
        match self {
            Self::Major => "major",
            Self::Minor => "minor",
        }
    }
}

impl From<RequiredSemverUpdate> for ReleaseType {
    fn from(value: RequiredSemverUpdate) -> Self {
        match value {
            RequiredSemverUpdate::Major => Self::Major,
            RequiredSemverUpdate::Minor => Self::Minor,
        }
    }
}

/// Kind of semver update.
#[derive(Debug, Clone, Copy, PartialEq, Eq)]
pub enum ActualSemverUpdate {
    Major,
    Minor,
    Patch,
    NotChanged,
}

impl ActualSemverUpdate {
    pub(crate) fn supports_requirement(&self, required: RequiredSemverUpdate) -> bool {
        match (*self, required) {
            (ActualSemverUpdate::Major, _) => true,
            (ActualSemverUpdate::Minor, RequiredSemverUpdate::Major) => false,
            (ActualSemverUpdate::Minor, _) => true,
            (_, _) => false,
        }
    }
}

impl From<ReleaseType> for ActualSemverUpdate {
    fn from(value: ReleaseType) -> Self {
        match value {
            ReleaseType::Major => Self::Major,
            ReleaseType::Minor => Self::Minor,
            ReleaseType::Patch => Self::Patch,
        }
    }
}

/// A query that can be executed on a pair of rustdoc output files,
/// returning instances of a particular kind of semver violation.
#[non_exhaustive]
#[derive(Debug, Clone, Serialize, Deserialize)]
pub struct SemverQuery {
    pub id: String,

    pub(crate) human_readable_name: String,

    pub description: String,

    pub required_update: RequiredSemverUpdate,

    #[serde(default)]
    pub reference: Option<String>,

    #[serde(default)]
    pub reference_link: Option<String>,

    pub(crate) query: String,

    #[serde(default)]
    pub(crate) arguments: BTreeMap<String, TransparentValue>,

    /// The top-level error describing the semver violation that was detected.
    /// Even if multiple instances of this semver issue are found, this error
    /// message is displayed only at most once.
    pub(crate) error_message: String,

    /// Optional template that can be combined with each query output to produce
    /// a human-readable description of the specific semver violation that was discovered.
    #[serde(default)]
    pub(crate) per_result_error_template: Option<String>,
}

impl SemverQuery {
    pub fn all_queries() -> BTreeMap<String, SemverQuery> {
        let mut queries = BTreeMap::default();
        for query_text in get_query_text_contents() {
            let query: SemverQuery = ron::from_str(query_text).unwrap_or_else(|e| {
                panic!(
                    "\
Failed to parse a query: {e}
```ron
{query_text}
```"
                );
            });
            let id_conflict = queries.insert(query.id.clone(), query);
            assert!(id_conflict.is_none(), "{id_conflict:?}");
        }

        queries
    }
}

#[cfg(test)]
mod tests {
    use std::sync::OnceLock;
    use std::{collections::BTreeMap, path::Path};

    use anyhow::Context;
    use trustfall::{FieldValue, TransparentValue};
    use trustfall_rustdoc::{
        load_rustdoc, VersionedCrate, VersionedIndexedCrate, VersionedRustdocAdapter,
    };

    use crate::query::SemverQuery;
    use crate::templating::make_handlebars_registry;

    static TEST_CRATE_NAMES: OnceLock<Vec<String>> = OnceLock::new();

    /// Mapping test crate (pair) name -> (old rustdoc, new rustdoc).
    static TEST_CRATE_RUSTDOCS: OnceLock<BTreeMap<String, (VersionedCrate, VersionedCrate)>> =
        OnceLock::new();

    fn get_test_crate_names() -> &'static [String] {
        TEST_CRATE_NAMES.get_or_init(initialize_test_crate_names)
    }

    fn get_test_crate_rustdocs(test_crate: &str) -> &'static (VersionedCrate, VersionedCrate) {
        &TEST_CRATE_RUSTDOCS.get_or_init(initialize_test_crate_rustdocs)[test_crate]
    }

    fn initialize_test_crate_names() -> Vec<String> {
        std::fs::read_dir("./test_crates/")
            .expect("directory test_crates/ not found")
            .map(|dir_entry| dir_entry.expect("failed to list test_crates/"))
            .filter(|dir_entry| {
                // Only return directories inside `test_crates/` that contain
                // an `old/Cargo.toml` file. This works around finicky git + cargo behavior:
                // - Create a git branch, commit a new test case, and generate its rustdoc.
                // - Cargo will then create `Cargo.lock` files for the crate,
                //   which are ignored by git.
                // - Check out another branch, and git won't delete the `Cargo.lock` files
                //   since they aren't tracked. But we don't want to run tests on those crates!
                if !dir_entry
                    .metadata()
                    .expect("failed to retrieve test_crates/* metadata")
                    .is_dir()
                {
                    return false;
                }

                let mut test_crate_cargo_toml = dir_entry.path();
                test_crate_cargo_toml.extend(["old", "Cargo.toml"]);
                test_crate_cargo_toml.as_path().is_file()
            })
            .map(|dir_entry| {
                String::from(
                    String::from(
                        dir_entry
                            .path()
                            .to_str()
                            .expect("failed to convert dir_entry to String"),
                    )
                    .strip_prefix("./test_crates/")
                    .expect(
                        "the dir_entry doesn't start with './test_crates/', which is unexpected",
                    ),
                )
            })
            .collect()
    }

    fn initialize_test_crate_rustdocs() -> BTreeMap<String, (VersionedCrate, VersionedCrate)> {
        get_test_crate_names()
            .iter()
            .map(|crate_pair| {
                let old_rustdoc = load_pregenerated_rustdoc(crate_pair.as_str(), "old");
                let new_rustdoc = load_pregenerated_rustdoc(crate_pair, "new");

                (crate_pair.clone(), (old_rustdoc, new_rustdoc))
            })
            .collect()
    }

    fn load_pregenerated_rustdoc(crate_pair: &str, crate_version: &str) -> VersionedCrate {
        let path = format!("./localdata/test_data/{crate_pair}/{crate_version}/rustdoc.json");
        load_rustdoc(Path::new(&path))
            .with_context(|| format!("Could not load {path} file, did you forget to run ./scripts/regenerate_test_rustdocs.sh ?"))
            .expect("failed to load baseline rustdoc")
    }

    #[test]
    fn all_queries_are_valid() {
        let (_baseline_crate, current_crate) = get_test_crate_rustdocs("template");
        let indexed_crate = VersionedIndexedCrate::new(current_crate);

        let adapter = VersionedRustdocAdapter::new(&indexed_crate, Some(&indexed_crate))
            .expect("failed to create adapter");
        for semver_query in SemverQuery::all_queries().into_values() {
            let _ = adapter
                .run_query(&semver_query.query, semver_query.arguments)
                .expect("not a valid query");
        }
    }

    #[test]
    fn pub_use_handling() {
        let (_baseline_crate, current_crate) = get_test_crate_rustdocs("pub_use_handling");
        let current = VersionedIndexedCrate::new(current_crate);

        let query = r#"
            {
                Crate {
                    item {
                        ... on Struct {
                            name @filter(op: "=", value: ["$struct"])

                            canonical_path {
                                canonical_path: path @output
                            }

                            importable_path @fold {
                                path @output
                            }
                        }
                    }
                }
            }"#;
        let mut arguments = BTreeMap::new();
        arguments.insert("struct", "CheckPubUseHandling");

        let adapter =
            VersionedRustdocAdapter::new(&current, None).expect("could not create adapter");

        let results_iter = adapter
            .run_query(query, arguments)
            .expect("failed to run query");
        let actual_results: Vec<BTreeMap<_, _>> = results_iter
            .map(|res| res.into_iter().map(|(k, v)| (k.to_string(), v)).collect())
            .collect();

        let expected_result: FieldValue =
            vec!["pub_use_handling", "inner", "CheckPubUseHandling"].into();
        assert_eq!(1, actual_results.len(), "{actual_results:?}");
        assert_eq!(
            expected_result, actual_results[0]["canonical_path"],
            "{actual_results:?}"
        );

        let mut actual_paths = actual_results[0]["path"]
            .as_vec_with(|val| val.as_vec_with(FieldValue::as_str))
            .expect("not a Vec<Vec<&str>>");
        actual_paths.sort_unstable();

        let expected_paths = vec![
            vec!["pub_use_handling", "CheckPubUseHandling"],
            vec!["pub_use_handling", "inner", "CheckPubUseHandling"],
        ];
        assert_eq!(expected_paths, actual_paths);
    }

    type TestOutput = BTreeMap<String, Vec<BTreeMap<String, FieldValue>>>;

    fn pretty_format_output_difference(
        query_name: &str,
        output_name1: &'static str,
        output1: TestOutput,
        output_name2: &'static str,
        output2: TestOutput,
    ) -> String {
        let output_ron1 =
            ron::ser::to_string_pretty(&output1, ron::ser::PrettyConfig::default()).unwrap();
        let output_ron2 =
            ron::ser::to_string_pretty(&output2, ron::ser::PrettyConfig::default()).unwrap();
        let diff = similar_asserts::SimpleDiff::from_str(
            &output_ron1,
            &output_ron2,
            output_name1,
            output_name2,
        );
        [
            format!("Query {query_name} produced incorrect output (./src/lints/{query_name}.ron)."),
            diff.to_string(),
            "Remember that result output order matters, and remember to re-run \
            ./scripts/regenerate_test_rustdocs.sh when needed."
                .to_string(),
        ]
        .join("\n\n")
    }

    fn run_query_on_crate_pair(
        semver_query: &SemverQuery,
        crate_pair_name: &String,
        indexed_crate_new: &VersionedIndexedCrate,
        indexed_crate_old: &VersionedIndexedCrate,
    ) -> (String, Vec<BTreeMap<String, FieldValue>>) {
        let adapter = VersionedRustdocAdapter::new(indexed_crate_new, Some(indexed_crate_old))
            .expect("could not create adapter");
        let results_iter = adapter
            .run_query(&semver_query.query, semver_query.arguments.clone())
            .unwrap();
        (
            format!("./test_crates/{crate_pair_name}/"),
            results_iter
                .map(|res| res.into_iter().map(|(k, v)| (k.to_string(), v)).collect())
                .collect::<Vec<BTreeMap<_, _>>>(),
        )
    }

    fn assert_no_false_positives_in_nonchanged_crate(
        query_name: &str,
        semver_query: &SemverQuery,
        indexed_crate: &VersionedIndexedCrate,
        crate_pair_name: &String,
        crate_version: &str,
    ) {
        let (crate_pair_path, output) =
            run_query_on_crate_pair(semver_query, crate_pair_name, indexed_crate, indexed_crate);
        if !output.is_empty() {
            // This `if` statement means that a false positive happened.
            // The query was ran on two identical crates (with the same rustdoc)
            // and it produced a non-empty output, which means that it found issues
            // in a crate pair that definitely has no semver breaks.
            let actual_output_name = Box::leak(Box::new(format!(
                "actual ({crate_pair_name}/{crate_version})"
            )));
            let output_difference = pretty_format_output_difference(
                query_name,
                "expected (empty)",
                BTreeMap::new(),
                actual_output_name,
                BTreeMap::from([(crate_pair_path, output)]),
            );
            panic!("The query produced a non-empty output when it compared two crates with the same rustdoc.\n{output_difference}\n");
        }
    }

    pub(in crate::query) fn check_query_execution(query_name: &str) {
        let query_text = std::fs::read_to_string(format!("./src/lints/{query_name}.ron")).unwrap();
        let semver_query: SemverQuery = ron::from_str(&query_text).unwrap();

        let expected_result_text =
            std::fs::read_to_string(format!("./test_outputs/{query_name}.output.ron"))
            .with_context(|| format!("Could not load test_outputs/{query_name}.output.ron expected-outputs file, did you forget to add it?"))
            .expect("failed to load expected outputs");
        let mut expected_results: TestOutput = ron::from_str(&expected_result_text)
            .expect("could not parse expected outputs as ron format");

        let mut actual_results: TestOutput = get_test_crate_names()
            .iter()
            .map(|crate_pair_name| {
                let (crate_old, crate_new) = get_test_crate_rustdocs(crate_pair_name);
                let indexed_crate_old = VersionedIndexedCrate::new(crate_old);
                let indexed_crate_new = VersionedIndexedCrate::new(crate_new);

                assert_no_false_positives_in_nonchanged_crate(
                    query_name,
                    &semver_query,
                    &indexed_crate_new,
                    crate_pair_name,
                    "new",
                );
                assert_no_false_positives_in_nonchanged_crate(
                    query_name,
                    &semver_query,
                    &indexed_crate_old,
                    crate_pair_name,
                    "old",
                );

                run_query_on_crate_pair(
                    &semver_query,
                    crate_pair_name,
                    &indexed_crate_new,
                    &indexed_crate_old,
                )
            })
            .filter(|(_crate_pair_name, output)| !output.is_empty())
            .collect();

        // Reorder both vectors of results into a deterministic order that will compensate for
        // nondeterminism in how the results are ordered.
        let sort_individual_outputs = |results: &mut TestOutput| {
            let key_func = |elem: &BTreeMap<String, FieldValue>| {
                let filename = elem.get("span_filename").and_then(|value| value.as_str());
                let line = elem.get("span_begin_line");

                match (filename, line) {
                    (Some(filename), Some(line)) => (filename.to_owned(), line.as_usize()),
                    (Some(_filename), _) => panic!("A valid query must output `span_filename`. See https://github.com/obi1kenobi/cargo-semver-checks/blob/main/CONTRIBUTING.md for details."),
                    (_, Some(_line)) => panic!("A valid query must output `span_begin_line`. See https://github.com/obi1kenobi/cargo-semver-checks/blob/main/CONTRIBUTING.md for details."),
                    _ => panic!("A valid query must output both `span_filename` and `span_begin_line`. See https://github.com/obi1kenobi/cargo-semver-checks/blob/main/CONTRIBUTING.md for details."),
                }
            };
            for value in results.values_mut() {
                value.sort_unstable_by_key(key_func);
            }
        };
        sort_individual_outputs(&mut expected_results);
        sort_individual_outputs(&mut actual_results);

        if expected_results != actual_results {
            panic!(
                "\n{}\n",
                pretty_format_output_difference(
                    query_name,
                    "expected",
                    expected_results,
                    "actual",
                    actual_results
                )
            );
        }

        let registry = make_handlebars_registry();
        if let Some(template) = semver_query.per_result_error_template {
            assert!(!actual_results.is_empty());

            let flattened_actual_results: Vec<_> = actual_results
                .into_iter()
                .flat_map(|(_key, value)| value)
                .collect();
            for semver_violation_result in flattened_actual_results {
                let pretty_result: BTreeMap<String, TransparentValue> = semver_violation_result
                    .into_iter()
                    .map(|(k, v)| (k, v.into()))
                    .collect();

                registry
                    .render_template(&template, &pretty_result)
                    .with_context(|| "Error instantiating semver query template.")
                    .expect("could not materialize template");
            }
        }
    }
}

macro_rules! add_lints {
    ($($name:ident,)+) => {
        #[cfg(test)]
        mod tests_lints {
            $(
                #[test]
                fn $name() {
                    super::tests::check_query_execution(stringify!($name))
                }
            )*
        }

        fn get_query_text_contents() -> Vec<&'static str> {
            vec![
                $(
                    include_str!(concat!("lints/", stringify!($name), ".ron")),
                )*
            ]
        }
    };
    ($($name:ident),*) => {
        compile_error!("Please add a trailing comma after each lint identifier. This ensures our scripts like 'make_new_lint.sh' can safely edit invocations of this macro as needed.");
    }
}

add_lints!(
<<<<<<< HEAD
    function_abi_no_longer_unwind,
=======
    pub_module_level_const_now_doc_hidden,
>>>>>>> 4a8e8223
    enum_struct_variant_field_now_doc_hidden,
    enum_tuple_variant_field_now_doc_hidden,
    trait_method_now_doc_hidden,
    auto_trait_impl_removed,
    constructible_struct_adds_field,
    constructible_struct_adds_private_field,
    constructible_struct_changed_type,
    derive_trait_impl_removed,
    enum_marked_non_exhaustive,
    enum_missing,
    enum_must_use_added,
    enum_now_doc_hidden,
    enum_repr_int_changed,
    enum_repr_int_removed,
    enum_repr_transparent_removed,
    enum_struct_variant_field_added,
    enum_struct_variant_field_missing,
    enum_variant_added,
    enum_variant_missing,
    function_const_removed,
    function_missing,
    function_must_use_added,
    function_now_doc_hidden,
    function_parameter_count_changed,
    function_unsafe_added,
    inherent_method_const_removed,
    inherent_method_missing,
    inherent_method_must_use_added,
    inherent_method_unsafe_added,
    method_parameter_count_changed,
    sized_impl_removed,
    struct_marked_non_exhaustive,
    struct_missing,
    struct_must_use_added,
    struct_now_doc_hidden,
    struct_pub_field_missing,
    struct_repr_transparent_removed,
    struct_with_pub_fields_changed_type,
    trait_method_missing,
    trait_missing,
    trait_must_use_added,
    trait_now_doc_hidden,
    trait_unsafe_added,
    trait_unsafe_removed,
    tuple_struct_to_plain_struct,
    type_marked_deprecated,
    unit_struct_changed_kind,
    variant_marked_non_exhaustive,
    enum_tuple_variant_field_missing,
    enum_tuple_variant_field_added,
    trait_removed_supertrait,
    pub_module_level_const_missing,
    pub_static_missing,
    trait_removed_associated_type,
    module_missing,
    trait_removed_associated_constant,
    function_changed_abi,
    trait_method_unsafe_added,
    trait_method_unsafe_removed,
    struct_pub_field_now_doc_hidden,
    repr_c_removed,
    repr_packed_added,
    repr_packed_removed,
    exported_function_changed_abi,
    union_now_doc_hidden,
);<|MERGE_RESOLUTION|>--- conflicted
+++ resolved
@@ -476,11 +476,8 @@
 }
 
 add_lints!(
-<<<<<<< HEAD
     function_abi_no_longer_unwind,
-=======
     pub_module_level_const_now_doc_hidden,
->>>>>>> 4a8e8223
     enum_struct_variant_field_now_doc_hidden,
     enum_tuple_variant_field_now_doc_hidden,
     trait_method_now_doc_hidden,
