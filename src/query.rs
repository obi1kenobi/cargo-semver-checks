use std::collections::BTreeMap;

use ron::extensions::Extensions;
use serde::{Deserialize, Serialize};
use trustfall::{FieldValue, TransparentValue};

use crate::ReleaseType;

#[non_exhaustive]
#[derive(Debug, Clone, Copy, PartialEq, Eq, PartialOrd, Ord, Serialize, Deserialize)]
pub enum RequiredSemverUpdate {
    #[serde(alias = "minor")]
    Minor,
    #[serde(alias = "major")]
    Major,
}

impl RequiredSemverUpdate {
    pub fn as_str(&self) -> &'static str {
        match self {
            Self::Major => "major",
            Self::Minor => "minor",
        }
    }
}

impl From<RequiredSemverUpdate> for ReleaseType {
    fn from(value: RequiredSemverUpdate) -> Self {
        match value {
            RequiredSemverUpdate::Major => Self::Major,
            RequiredSemverUpdate::Minor => Self::Minor,
        }
    }
}

/// The level of intensity of the error when a lint occurs.
#[derive(Debug, Clone, Copy, PartialEq, Eq, PartialOrd, Ord, Serialize, Deserialize)]
pub enum LintLevel {
    /// If this lint occurs, do nothing.
    #[serde(alias = "allow")]
    Allow,
    /// If this lint occurs, print a warning.
    #[serde(alias = "warn")]
    Warn,
    /// If this lint occurs, raise an error.
    #[serde(alias = "deny")]
    Deny,
}

impl LintLevel {
    pub fn as_str(self) -> &'static str {
        match self {
            LintLevel::Allow => "allow",
            LintLevel::Warn => "warn",
            LintLevel::Deny => "deny",
        }
    }
}

/// Kind of semver update.
#[derive(Debug, Clone, Copy, PartialEq, Eq)]
pub enum ActualSemverUpdate {
    Major,
    Minor,
    Patch,
    NotChanged,
}

impl ActualSemverUpdate {
    pub(crate) fn supports_requirement(&self, required: RequiredSemverUpdate) -> bool {
        match (*self, required) {
            (ActualSemverUpdate::Major, _) => true,
            (ActualSemverUpdate::Minor, RequiredSemverUpdate::Major) => false,
            (ActualSemverUpdate::Minor, _) => true,
            (_, _) => false,
        }
    }
}

impl From<ReleaseType> for ActualSemverUpdate {
    fn from(value: ReleaseType) -> Self {
        match value {
            ReleaseType::Major => Self::Major,
            ReleaseType::Minor => Self::Minor,
            ReleaseType::Patch => Self::Patch,
        }
    }
}

/// A query that can be executed on a pair of rustdoc output files,
/// returning instances of a particular kind of semver violation.
#[non_exhaustive]
#[derive(Debug, Clone, Serialize, Deserialize)]
pub struct SemverQuery {
    pub id: String,

    pub(crate) human_readable_name: String,

    pub description: String,

    pub required_update: RequiredSemverUpdate,

    /// The default lint level for when this lint occurs.
    pub lint_level: LintLevel,

    #[serde(default)]
    pub reference: Option<String>,

    #[serde(default)]
    pub reference_link: Option<String>,

    pub(crate) query: String,

    #[serde(default)]
    pub(crate) arguments: BTreeMap<String, TransparentValue>,

    /// The top-level error describing the semver violation that was detected.
    /// Even if multiple instances of this semver issue are found, this error
    /// message is displayed only at most once.
    pub(crate) error_message: String,

    /// Optional template that can be combined with each query output to produce
    /// a human-readable description of the specific semver violation that was discovered.
    #[serde(default)]
    pub(crate) per_result_error_template: Option<String>,

    /// Optional data to create witness code for query output.  See the [`Witness`] struct for
    /// more information.
    #[serde(default)]
    pub witness: Option<Witness>,
}

impl SemverQuery {
    /// Deserializes a [`SemverQuery`] from a [`ron`]-encoded string slice.
    ///
    /// Returns an `Err` if the deserialization fails.
    pub fn from_ron_str(query_text: &str) -> ron::Result<Self> {
        let mut deserializer = ron::Deserializer::from_str_with_options(
            query_text,
            ron::Options::default().with_default_extension(Extensions::IMPLICIT_SOME),
        )?;

        Self::deserialize(&mut deserializer)
    }

    pub fn all_queries() -> BTreeMap<String, SemverQuery> {
        let mut queries = BTreeMap::default();
        for (id, query_text) in get_queries() {
            let query = Self::from_ron_str(query_text).unwrap_or_else(|e| {
                panic!(
                    "\
                Failed to parse a query: {e}
                ```ron
                {query_text}
                ```"
                );
            });
            assert_eq!(id, query.id, "Query id must match file name");
            let id_conflict = queries.insert(query.id.clone(), query);
            assert!(id_conflict.is_none(), "{id_conflict:?}");
        }

        queries
    }
}

/// Configured values for a [`SemverQuery`] that differ from the lint's defaults.
#[derive(Debug, Clone, Default, PartialEq, Eq, Deserialize)]
#[serde(rename_all = "kebab-case")]
pub struct QueryOverride {
    /// The required version bump for this lint; see [`SemverQuery`].`required_update`.
    ///
    /// If this is `None`, use the query's default `required_update` when calculating
    /// the effective required version bump.
    #[serde(default)]
    pub required_update: Option<RequiredSemverUpdate>,

    /// The lint level for this lint; see [`SemverQuery`].`lint_level`.
    ///
    /// If this is `None`, use the query's default `lint_level` when calculating
    /// the effective lint level.
    #[serde(default)]
    pub lint_level: Option<LintLevel>,
}

/// A mapping of lint ids to configured values that override that lint's defaults.
pub type OverrideMap = BTreeMap<String, QueryOverride>;

/// A stack of [`OverrideMap`] values capturing our precedence rules.
///
/// Items toward the top of the stack (later in the backing `Vec`) have *higher* precedence
/// and override items lower in the stack. If an override is set and not `None` for a given lint
/// in multiple maps in the stack, the value at the top of the stack will be used
/// to calculate the effective lint level or required version update.
#[derive(Debug, Clone, Default, PartialEq, Eq)]
pub struct OverrideStack(Vec<OverrideMap>);

impl OverrideStack {
    /// Creates a new, empty [`OverrideStack`] instance.
    #[must_use]
    pub fn new() -> Self {
        Self(Vec::new())
    }

    /// Inserts the given map at the top of the stack.
    ///
    /// The inserted overrides will take precedence over any lower item in the stack,
    /// if both maps have a not-`None` entry for a given lint.
    pub fn push(&mut self, item: &OverrideMap) {
        self.0.push(item.clone());
    }

    /// Calculates the *effective* lint level of this query, by searching for an override
    /// mapped to this query's id from the top of the stack first, returning the query's default
    /// lint level if not overridden.
    #[must_use]
    pub fn effective_lint_level(&self, query: &SemverQuery) -> LintLevel {
        self.0
            .iter()
            .rev()
            .find_map(|x| x.get(&query.id).and_then(|y| y.lint_level))
            .unwrap_or(query.lint_level)
    }

    /// Calculates the *effective* required version bump of this query, by searching for an override
    /// mapped to this query's id from the top of the stack first, returning the query's default
    /// required version bump if not overridden.
    #[must_use]
    pub fn effective_required_update(&self, query: &SemverQuery) -> RequiredSemverUpdate {
        self.0
            .iter()
            .rev()
            .find_map(|x| x.get(&query.id).and_then(|y| y.required_update))
            .unwrap_or(query.required_update)
    }
}

/// Data for generating a **witness** from the results of a [`SemverQuery`].
///
/// A witness is a minimal compilable example of how downstream code would
/// break given this change.  See field documentation for more information
/// on each member.
///
/// Fields besides [`hint_template`](Self::hint_template) are optional, as it is not
/// always necessary to use an additional query [`witness_query`](Self::witness_query)
/// or possible to build a compilable witness from [`witness_template`](Self::witness_template)
/// for a given `SemverQuery`.
#[derive(Debug, Clone, Serialize, Deserialize)]
pub struct Witness {
    /// A [`handlebars`] template that renders a user-facing hint to give a quick
    /// explanation of breakage.  This may not be a buildable example, but it should
    /// show the idea of why downstream code could break.  It will be provided all
    /// `@output` data from the [`SemverQuery`] query that contains this [`Witness`].
    ///
    /// Example for the `function_missing` lint, where `name` is the (re)moved function's
    /// name and `path` is the importable path:
    ///
    /// ```no_run
    /// # let _ = r#"
    /// use {{join "::" path}};
    /// {{name}}(...);
    /// # "#;
    /// ```
    ///
    /// Notice how this is not a compilable example, but it provides a distilled hint to the user
    /// of how downstream code would break with this change.
    pub hint_template: String,

    /// A [`handlebars`] template that renders the compilable witness example of how
    /// downstream code would break.
    ///
    /// This template will be provided any fields with `@output` directives in the
    /// original [`SemverQuery`].  If [`witness_query`](Self::witness_query) is `Some`,
    /// it will also be provided the `@output`s of that query. (The additional query's
    /// outputs will take precedence over the original query if they share the same name.)
    ///
    /// Example for the `enum_variant_missing` lint, where `path` is the importable path of the enum,
    /// `name` is the name of the enum, and `variant_name` is the name of the removed/renamed variant:
    ///
    /// ```no_run
    /// # let _ = r#"
    /// fn witness(item: {{path}}) {
    ///     if let {{path}}::{{variant_name}} {..} = item {
    ///
    ///     }
    /// }
    /// # "#;
    /// ```
    #[serde(default)]
    pub witness_template: Option<String>,

    /// An optional query to collect more information that is necessary to render
    /// the [`witness_template`](Self::witness_template).
    ///
    /// If `None`, no additional query will be run.
    #[serde(default)]
    pub witness_query: Option<WitnessQuery>,
}

/// A [`trustfall`] query, for [`Witness`] generation, containing the query
/// string itself and a mapping of argument names to value types which are
/// provided to the query.
#[derive(Debug, Clone, Serialize, Deserialize)]
pub struct WitnessQuery {
    /// The string containing the Trustfall query.
    pub query: String,

    /// The mapping of argument names to values provided to the query.
    ///
    /// These can be inherited from a previous query ([`InheritedValue::Inherited`]) or
    /// specified as [`InheritedValue::Constant`]s.
    #[serde(default)]
    pub arguments: BTreeMap<String, InheritedValue>,
}

impl WitnessQuery {
    /// Returns [`arguments`](Self::arguments), mapping the [`InheritedValue`]s from
    /// the given output map, which is the map of output [`FieldValue`]s from the previous query.
    ///
    /// Fails with an [`anyhow::Error`] if any requested inheritance keys are missing.
    pub fn inherit_arguments_from(
        &self,
        source_map: &BTreeMap<std::sync::Arc<str>, FieldValue>,
    ) -> anyhow::Result<BTreeMap<String, TransparentValue>> {
        let mut mapped = BTreeMap::new();

        for (key, value) in self.arguments.iter() {
            let mapped_value = match value {
                // Inherit an output
                InheritedValue::Inherited { inherit } => source_map
                    .get(inherit.as_str())
                    .cloned()
                    .map(Into::into)
                    .ok_or(anyhow::anyhow!(
                        "inherited output key `{inherit}` does not exist"
                    ))?,
                // Set a constant
                InheritedValue::Constant(value) => value.clone(),
            };
            mapped.insert(key.clone(), mapped_value);
        }

        Ok(mapped)
    }
}

/// Represents either a value inherited from a previous query, or a
/// provided constant value.
#[derive(Debug, Clone, Serialize, Deserialize)]
#[serde(untagged, deny_unknown_fields)]
pub enum InheritedValue {
    /// Inherit the value from the previous output whose name is the given `String`.
    Inherited { inherit: String },
    /// Provide the constant value specified here.
    Constant(TransparentValue),
}

#[cfg(test)]
mod tests {
    use std::borrow::Cow;
    use std::collections::BTreeSet;
    use std::ffi::OsStr;
    use std::path::PathBuf;
    use std::sync::{Arc, OnceLock};
    use std::time::SystemTime;
    use std::{collections::BTreeMap, path::Path};

    use anyhow::Context;
    use fs_err::PathExt;
    use rayon::prelude::*;
    use semver::Version;
    use serde::{Deserialize, Serialize};
    use trustfall::{FieldValue, TransparentValue};
    use trustfall_rustdoc::{
        load_rustdoc, VersionedIndex, VersionedRustdocAdapter, VersionedStorage,
    };

    use crate::query::{
        InheritedValue, LintLevel, OverrideMap, OverrideStack, QueryOverride, RequiredSemverUpdate,
        SemverQuery,
    };
    use crate::templating::make_handlebars_registry;

    static TEST_CRATE_NAMES: OnceLock<Vec<String>> = OnceLock::new();

    /// Mapping test crate (pair) name -> (old rustdoc, new rustdoc).
    static TEST_CRATE_RUSTDOCS: OnceLock<BTreeMap<String, (VersionedStorage, VersionedStorage)>> =
        OnceLock::new();

    /// Mapping test crate (pair) name -> (old index, new index).
    static TEST_CRATE_INDEXES: OnceLock<
        BTreeMap<String, (VersionedIndex<'static>, VersionedIndex<'static>)>,
    > = OnceLock::new();

    static CURRENT_TARGET_TRIPLE: std::sync::LazyLock<&str> = std::sync::LazyLock::new(|| {
        let outcome = std::process::Command::new("rustc")
            .arg("-vV")
            .output()
            .expect("failed to run `rustc -vV`");
        let stdout = String::from_utf8(outcome.stdout).expect("stdout was not valid utf-8");
        let target_triple = stdout
            .lines()
            .find_map(|line| line.strip_prefix("host: "))
            .expect("failed to find host line");
        target_triple.to_string().leak()
    });

    fn get_test_crate_names() -> &'static [String] {
        TEST_CRATE_NAMES.get_or_init(initialize_test_crate_names)
    }

    fn get_all_test_crates() -> &'static BTreeMap<String, (VersionedStorage, VersionedStorage)> {
        TEST_CRATE_RUSTDOCS.get_or_init(initialize_test_crate_rustdocs)
    }

    fn get_all_test_crate_indexes(
    ) -> &'static BTreeMap<String, (VersionedIndex<'static>, VersionedIndex<'static>)> {
        TEST_CRATE_INDEXES.get_or_init(initialize_test_crate_indexes)
    }

    fn get_test_crate_indexes(
        test_crate: &str,
    ) -> &'static (VersionedIndex<'static>, VersionedIndex<'static>) {
        &get_all_test_crate_indexes()[test_crate]
    }

    fn initialize_test_crate_names() -> Vec<String> {
        std::fs::read_dir("./test_crates/")
            .expect("directory test_crates/ not found")
            .map(|dir_entry| dir_entry.expect("failed to list test_crates/"))
            .filter(|dir_entry| {
                // Only return directories inside `test_crates/` that contain
                // an `old/Cargo.toml` file. This works around finicky git + cargo behavior:
                // - Create a git branch, commit a new test case, and generate its rustdoc.
                // - Cargo will then create `Cargo.lock` files for the crate,
                //   which are ignored by git.
                // - Check out another branch, and git won't delete the `Cargo.lock` files
                //   since they aren't tracked. But we don't want to run tests on those crates!
                if !dir_entry
                    .metadata()
                    .expect("failed to retrieve test_crates/* metadata")
                    .is_dir()
                {
                    return false;
                }

                let mut test_crate_cargo_toml = dir_entry.path();
                test_crate_cargo_toml.extend(["old", "Cargo.toml"]);
                test_crate_cargo_toml.as_path().is_file()
            })
            .map(|dir_entry| {
                String::from(
                    String::from(
                        dir_entry
                            .path()
                            .to_str()
                            .expect("failed to convert dir_entry to String"),
                    )
                    .strip_prefix("./test_crates/")
                    .expect(
                        "the dir_entry doesn't start with './test_crates/', which is unexpected",
                    ),
                )
            })
            .collect()
    }

    fn initialize_test_crate_rustdocs() -> BTreeMap<String, (VersionedStorage, VersionedStorage)> {
        get_test_crate_names()
            .par_iter()
            .map(|crate_pair| {
                let old_rustdoc = load_pregenerated_rustdoc(crate_pair.as_str(), "old");
                let new_rustdoc = load_pregenerated_rustdoc(crate_pair, "new");

                (crate_pair.clone(), (old_rustdoc, new_rustdoc))
            })
            .collect()
    }

    fn initialize_test_crate_indexes(
    ) -> BTreeMap<String, (VersionedIndex<'static>, VersionedIndex<'static>)> {
        get_all_test_crates()
            .par_iter()
            .map(|(key, (old_crate, new_crate))| {
                let old_index = VersionedIndex::from_storage(old_crate, &CURRENT_TARGET_TRIPLE);
                let new_index = VersionedIndex::from_storage(new_crate, &CURRENT_TARGET_TRIPLE);
                (key.clone(), (old_index, new_index))
            })
            .collect()
    }

    fn load_pregenerated_rustdoc(crate_pair: &str, crate_version: &str) -> VersionedStorage {
        let rustdoc_path =
            format!("./localdata/test_data/{crate_pair}/{crate_version}/rustdoc.json");
        let metadata_path =
            format!("./localdata/test_data/{crate_pair}/{crate_version}/metadata.json");
        let metadata_text = std::fs::read_to_string(&metadata_path).map_err(|e| anyhow::anyhow!(e).context(
            format!("Could not load {metadata_path} file. These files are newly required as of PR#1007. Please re-run ./scripts/regenerate_test_rustdocs.sh"))).expect("failed to load metadata");
        let metadata = serde_json::from_str(&metadata_text).expect("failed to parse metadata file");
        load_rustdoc(Path::new(&rustdoc_path), Some(metadata))
            .with_context(|| format!("Could not load {rustdoc_path} file, did you forget to run ./scripts/regenerate_test_rustdocs.sh ?"))
            .expect("failed to load rustdoc")
    }

    #[test]
    fn all_queries_are_valid() {
        let (_baseline, current) = get_test_crate_indexes("template");

        let adapter =
            VersionedRustdocAdapter::new(current, Some(current)).expect("failed to create adapter");
        for semver_query in SemverQuery::all_queries().into_values() {
            let _ = adapter
                .run_query(&semver_query.query, semver_query.arguments)
                .expect("not a valid query");
        }
    }

    #[test]
    fn pub_use_handling() {
        let (_baseline, current) = get_test_crate_indexes("pub_use_handling");

        let query = r#"
            {
                Crate {
                    item {
                        ... on Struct {
                            name @filter(op: "=", value: ["$struct"])

                            canonical_path {
                                canonical_path: path @output
                            }

                            importable_path @fold {
                                path @output
                            }
                        }
                    }
                }
            }"#;
        let mut arguments = BTreeMap::new();
        arguments.insert("struct", "CheckPubUseHandling");

        let adapter =
            VersionedRustdocAdapter::new(current, None).expect("could not create adapter");

        let results_iter = adapter
            .run_query(query, arguments)
            .expect("failed to run query");
        let actual_results: Vec<BTreeMap<_, _>> = results_iter
            .map(|res| res.into_iter().map(|(k, v)| (k.to_string(), v)).collect())
            .collect();

        let expected_result: FieldValue =
            vec!["pub_use_handling", "inner", "CheckPubUseHandling"].into();
        assert_eq!(1, actual_results.len(), "{actual_results:?}");
        assert_eq!(
            expected_result, actual_results[0]["canonical_path"],
            "{actual_results:?}"
        );

        let mut actual_paths = actual_results[0]["path"]
            .as_vec_with(|val| val.as_vec_with(FieldValue::as_str))
            .expect("not a Vec<Vec<&str>>");
        actual_paths.sort_unstable();

        let expected_paths = vec![
            vec!["pub_use_handling", "CheckPubUseHandling"],
            vec!["pub_use_handling", "inner", "CheckPubUseHandling"],
        ];
        assert_eq!(expected_paths, actual_paths);
    }

    type TestOutput = BTreeMap<String, Vec<BTreeMap<String, FieldValue>>>;

    #[derive(Debug, Serialize, Deserialize, PartialEq, Eq)]
    #[non_exhaustive]
    struct WitnessOutput {
        filename: String,
        begin_line: usize,
        hint: String,
    }

    impl PartialOrd for WitnessOutput {
        fn partial_cmp(&self, other: &Self) -> Option<std::cmp::Ordering> {
            Some(self.cmp(other))
        }
    }

    /// Sorts by span (filename, begin_line)
    impl Ord for WitnessOutput {
        fn cmp(&self, other: &Self) -> std::cmp::Ordering {
            (&self.filename, self.begin_line).cmp(&(&other.filename, other.begin_line))
        }
    }

    fn pretty_format_output_difference(
        query_name: &str,
        output_name1: &'static str,
        output1: TestOutput,
        output_name2: &'static str,
        output2: TestOutput,
    ) -> String {
        let output_ron1 =
            ron::ser::to_string_pretty(&output1, ron::ser::PrettyConfig::default()).unwrap();
        let output_ron2 =
            ron::ser::to_string_pretty(&output2, ron::ser::PrettyConfig::default()).unwrap();
        let diff = similar_asserts::SimpleDiff::from_str(
            &output_ron1,
            &output_ron2,
            output_name1,
            output_name2,
        );
        [
            format!("Query {query_name} produced incorrect output (./src/lints/{query_name}.ron)."),
            diff.to_string(),
            "Remember that result output order matters, and remember to re-run \
            ./scripts/regenerate_test_rustdocs.sh when needed."
                .to_string(),
        ]
        .join("\n\n")
    }

    fn run_query_on_crate_pair(
        semver_query: &SemverQuery,
        crate_pair_name: &String,
        indexed_crate_new: &VersionedIndex<'_>,
        indexed_crate_old: &VersionedIndex<'_>,
    ) -> (String, Vec<BTreeMap<String, FieldValue>>) {
        let adapter = VersionedRustdocAdapter::new(indexed_crate_new, Some(indexed_crate_old))
            .expect("could not create adapter");

        let results_iter = adapter
            .run_query(&semver_query.query, semver_query.arguments.clone())
            .unwrap();

        // Ensure span data inside `@fold` blocks is deterministically ordered,
        // since the underlying adapter is non-deterministic due to its iteration over hashtables.
        // Our heuristic for detecting spans inside `@fold` is to look for:
        // - list-typed outputs
        // - with names ending in `_begin_line`
        // - located inside *one* `@fold` level (i.e. their component is directly under the root).
        let parsed_query = trustfall_core::frontend::parse(adapter.schema(), &semver_query.query)
            .expect("not a valid query");
        let fold_keys_and_targets: BTreeMap<&str, Vec<Arc<str>>> = parsed_query
            .outputs
            .iter()
            .filter_map(|(name, output)| {
                if name.as_ref().ends_with("_begin_line") && output.value_type.is_list() {
                    if let Some(fold) = parsed_query
                        .ir_query
                        .root_component
                        .folds
                        .values()
                        .find(|fold| fold.component.root == parsed_query.vids[&output.vid].root)
                    {
                        let targets = parsed_query
                            .outputs
                            .values()
                            .filter_map(|o| {
                                fold.component
                                    .vertices
                                    .contains_key(&o.vid)
                                    .then_some(Arc::clone(&o.name))
                            })
                            .collect();
                        Some((name.as_ref(), targets))
                    } else {
                        None
                    }
                } else {
                    None
                }
            })
            .collect();

        let results = results_iter
            .map(move |mut res| {
                // Reorder `@fold`-ed span data in increasing `begin_line` order.
                for (fold_key, targets) in &fold_keys_and_targets {
                    let mut data: Vec<(u64, usize)> = res[*fold_key]
                        .as_vec_with(FieldValue::as_u64)
                        .expect("fold key was not a list of u64")
                        .into_iter()
                        .enumerate()
                        .map(|(idx, val)| (val, idx))
                        .collect();
                    data.sort_unstable();
                    for target in targets {
                        res.entry(Arc::clone(target)).and_modify(|value| {
                            // The output of a `@fold @transform(op: "count")` might not be a list here,
                            // so ignore such outputs. They don't need reordering anyway.
                            if let Some(slice) = value.as_slice() {
                                let new_order = data
                                    .iter()
                                    .map(|(_, idx)| slice[*idx].clone())
                                    .collect::<Vec<_>>()
                                    .into();
                                *value = new_order;
                            }
                        });
                    }
                }

                // Turn the output keys into regular strings.
                res.into_iter().map(|(k, v)| (k.to_string(), v)).collect()
            })
            .collect::<Vec<BTreeMap<_, _>>>();
        (format!("./test_crates/{crate_pair_name}/"), results)
    }

    fn assert_no_false_positives_in_nonchanged_crate(
        query_name: &str,
        semver_query: &SemverQuery,
        indexed_crate: &VersionedIndex<'_>,
        crate_pair_name: &String,
        crate_version: &str,
    ) {
        let (crate_pair_path, output) =
            run_query_on_crate_pair(semver_query, crate_pair_name, indexed_crate, indexed_crate);
        if !output.is_empty() {
            // This `if` statement means that a false positive happened.
            // The query was ran on two identical crates (with the same rustdoc)
            // and it produced a non-empty output, which means that it found issues
            // in a crate pair that definitely has no semver breaks.
            let actual_output_name = Box::leak(Box::new(format!(
                "actual ({crate_pair_name}/{crate_version})"
            )));
            let output_difference = pretty_format_output_difference(
                query_name,
                "expected (empty)",
                BTreeMap::new(),
                actual_output_name,
                BTreeMap::from([(crate_pair_path, output)]),
            );
            panic!("The query produced a non-empty output when it compared two crates with the same rustdoc.\n{output_difference}\n");
        }
    }

    pub(in crate::query) fn check_query_execution(query_name: &str) {
        let query_text = std::fs::read_to_string(format!("./src/lints/{query_name}.ron")).unwrap();
        let semver_query = SemverQuery::from_ron_str(&query_text).unwrap();

        let mut query_execution_results: TestOutput = get_test_crate_names()
            .iter()
            .map(|crate_pair_name| {
                let (baseline, current) = get_test_crate_indexes(crate_pair_name);

                assert_no_false_positives_in_nonchanged_crate(
                    query_name,
                    &semver_query,
                    current,
                    crate_pair_name,
                    "new",
                );
                assert_no_false_positives_in_nonchanged_crate(
                    query_name,
                    &semver_query,
                    baseline,
                    crate_pair_name,
                    "old",
                );

                run_query_on_crate_pair(&semver_query, crate_pair_name, current, baseline)
            })
            .filter(|(_crate_pair_name, output)| !output.is_empty())
            .collect();

        // Reorder vector of results into a deterministic order that will compensate for
        // nondeterminism in how the results are ordered.
        let key_func = |elem: &BTreeMap<String, FieldValue>| {
            // Queries should either:
            // - define an explicit `ordering_key` string value sufficient to establish
            //   a total order of results for each crate, or
            // - define `span_filename` and `span_begin_line` values where the lint is being raised,
            //   which will then define a total order of results for that query on that crate.
            let ordering_key = elem
                .get("ordering_key")
                .and_then(|value| value.as_arc_str());
            if let Some(key) = ordering_key {
                (Arc::clone(key), 0)
            } else {
                let filename = elem.get("span_filename").map(|value| {
                    value
                        .as_arc_str()
                        .expect("`span_filename` was not a string")
                });
                let line = elem
                    .get("span_begin_line")
                    .map(|value: &FieldValue| value.as_usize().expect("begin line was not an int"));
                match (filename, line) {
                    (Some(filename), Some(line)) => (Arc::clone(filename), line),
                    (Some(_filename), None) => panic!("No `span_begin_line` was returned by the query, even though `span_filename` was present. A valid query must either output an explicit `ordering_key`, or output both `span_filename` and `span_begin_line`. See https://github.com/obi1kenobi/cargo-semver-checks/blob/main/CONTRIBUTING.md for details."),
                    (None, Some(_line)) => panic!("No `span_filename` was returned by the query, even though `span_begin_line` was present. A valid query must either output an explicit `ordering_key`, or output both `span_filename` and `span_begin_line`. See https://github.com/obi1kenobi/cargo-semver-checks/blob/main/CONTRIBUTING.md for details."),
                    (None, None) => panic!("A valid query must either output an explicit `ordering_key`, or output both `span_filename` and `span_begin_line`. See https://github.com/obi1kenobi/cargo-semver-checks/blob/main/CONTRIBUTING.md for details."),
                }
            }
        };
        for value in query_execution_results.values_mut() {
            value.sort_unstable_by_key(key_func);
        }

        // TODO: Remove this once Rust 1.86 is the oldest Rust supported by cargo-semver-checks.
        // These snapshots don't match on Rust 1.85.x because of, ironically, a regression
        // in newer Rust that inappropriately considers `#[target_feature]` safe functions
        // to be unsafe.
        if matches!(
            query_name,
            "function_no_longer_unsafe"
                | "function_unsafe_added"
                | "inherent_method_unsafe_added"
                | "safe_function_target_feature_added"
                | "safe_inherent_method_target_feature_added"
                | "safe_function_requires_more_target_features"
                | "safe_inherent_method_requires_more_target_features"
                | "unsafe_function_requires_more_target_features"
                | "unsafe_function_target_feature_added"
                | "unsafe_inherent_method_requires_more_target_features"
                | "unsafe_inherent_method_target_feature_added"
        ) && rustc_version::version().is_ok_and(|version| version < Version::new(1, 86, 0))
        {
            eprintln!("skipping query execution test for lint `static_became_unsafe` since data for it isn't available in Rust prior to 1.85");
            return;
        }

        insta::with_settings!(
            {
                prepend_module_to_snapshot => false,
                snapshot_path => "../test_outputs/query_execution",
            },
            {
                insta::assert_ron_snapshot!(query_name, &query_execution_results);
            }
        );

        let transparent_results: BTreeMap<_, Vec<BTreeMap<_, TransparentValue>>> =
            query_execution_results
                .into_iter()
                .map(|(k, v)| {
                    (
                        k,
                        v.into_iter()
                            .map(|x| x.into_iter().map(|(k, v)| (k, v.into())).collect())
                            .collect(),
                    )
                })
                .collect();

        let registry = make_handlebars_registry();
        if let Some(template) = semver_query.per_result_error_template {
            // TODO: Remove this once rustdoc fixes this bug:
            // https://github.com/rust-lang/rust/issues/142655
            if matches!(
                semver_query.id.as_str(),
                "safe_function_target_feature_added"
                    | "safe_inherent_method_target_feature_added"
                    | "safe_function_requires_more_target_features"
                    | "safe_inherent_method_requires_more_target_features"
            ) {
                // These queries don't have any results currently,
                // since their results are obscured by the bug above.
            } else {
                assert!(!transparent_results.is_empty());

                let flattened_actual_results: Vec<_> = transparent_results
                    .iter()
                    .flat_map(|(_key, value)| value)
                    .collect();
                for semver_violation_result in flattened_actual_results {
                    registry
                        .render_template(&template, semver_violation_result)
                        .with_context(|| "Error instantiating semver query template.")
                        .expect("could not materialize template");
                }
            }
        }

        if let Some(witness) = semver_query.witness {
            let actual_witnesses: BTreeMap<_, BTreeSet<_>> = transparent_results
                .iter()
                .map(|(k, v)| {
                    (
                        Cow::Borrowed(k.as_str()),
                        v.iter()
                            .map(|values| {
                                let Some(TransparentValue::String(filename)) = values.get("span_filename") else {
                                    unreachable!("Missing span_filename String, this should be validated above")
                                };
                                let begin_line = match values.get("span_begin_line") {
                                    Some(TransparentValue::Int64(i)) => *i as usize,
                                    Some(TransparentValue::Uint64(n)) => *n as usize,
                                    _ => unreachable!("Missing span_begin_line Int, this should be validated above"),
                                };

                                // TODO: Run witness queries and generate full witness here.
                                WitnessOutput {
                                    filename: filename.to_string(),
                                    begin_line,
                                    hint: registry
                                        .render_template(&witness.hint_template, values)
                                        .expect("error rendering hint template"),
                                }
                            })
                            .collect(),
                    )
                })
                .collect();

            insta::with_settings!(
                {
                    prepend_module_to_snapshot => false,
                    snapshot_path => "../test_outputs/witnesses",
                    description => format!(
                        "Lint `{query_name}` did not have the expected witness output.\n\
                        See https://github.com/obi1kenobi/cargo-semver-checks/blob/main/CONTRIBUTING.md#testing-witnesses\n\
                        for more information."
                    ),
                },
                {
                    insta::assert_toml_snapshot!(query_name, &actual_witnesses);
                }
            );
        }
    }

    /// Helper function to construct a blank query with a given id, lint level, and required
    /// version bump.
    #[must_use]
    fn make_blank_query(
        id: String,
        lint_level: LintLevel,
        required_update: RequiredSemverUpdate,
    ) -> SemverQuery {
        SemverQuery {
            id,
            lint_level,
            required_update,
            human_readable_name: String::new(),
            description: String::new(),
            reference: None,
            reference_link: None,
            query: String::new(),
            arguments: BTreeMap::new(),
            error_message: String::new(),
            per_result_error_template: None,
            witness: None,
        }
    }

    #[test]
    fn test_overrides() {
        let mut stack = OverrideStack::new();
        stack.push(&OverrideMap::from_iter([
            (
                "query1".into(),
                QueryOverride {
                    lint_level: Some(LintLevel::Allow),
                    required_update: Some(RequiredSemverUpdate::Minor),
                },
            ),
            (
                "query2".into(),
                QueryOverride {
                    lint_level: None,
                    required_update: Some(RequiredSemverUpdate::Minor),
                },
            ),
        ]));

        let q1 = make_blank_query(
            "query1".into(),
            LintLevel::Deny,
            RequiredSemverUpdate::Major,
        );
        let q2 = make_blank_query(
            "query2".into(),
            LintLevel::Warn,
            RequiredSemverUpdate::Major,
        );

        // Should pick overridden values.
        assert_eq!(stack.effective_lint_level(&q1), LintLevel::Allow);
        assert_eq!(
            stack.effective_required_update(&q1),
            RequiredSemverUpdate::Minor
        );

        // Should pick overridden value for semver and fall back to default lint level
        // which is not overridden
        assert_eq!(stack.effective_lint_level(&q2), LintLevel::Warn);
        assert_eq!(
            stack.effective_required_update(&q2),
            RequiredSemverUpdate::Minor
        );
    }

    #[test]
    fn test_override_precedence() {
        let mut stack = OverrideStack::new();
        stack.push(&OverrideMap::from_iter([
            (
                "query1".into(),
                QueryOverride {
                    lint_level: Some(LintLevel::Allow),
                    required_update: Some(RequiredSemverUpdate::Minor),
                },
            ),
            (
                ("query2".into()),
                QueryOverride {
                    lint_level: None,
                    required_update: Some(RequiredSemverUpdate::Minor),
                },
            ),
        ]));

        stack.push(&OverrideMap::from_iter([(
            "query1".into(),
            QueryOverride {
                required_update: None,
                lint_level: Some(LintLevel::Warn),
            },
        )]));

        let q1 = make_blank_query(
            "query1".into(),
            LintLevel::Deny,
            RequiredSemverUpdate::Major,
        );
        let q2 = make_blank_query(
            "query2".into(),
            LintLevel::Warn,
            RequiredSemverUpdate::Major,
        );

        // Should choose overridden value at the top of the stack
        assert_eq!(stack.effective_lint_level(&q1), LintLevel::Warn);
        // Should fall back to a configured value lower in the stack because
        // top is not set.
        assert_eq!(
            stack.effective_required_update(&q1),
            RequiredSemverUpdate::Minor
        );

        // Should pick overridden value for semver and fall back to default lint level
        // which is not overridden
        assert_eq!(stack.effective_lint_level(&q2), LintLevel::Warn);
        assert_eq!(
            stack.effective_required_update(&q2),
            RequiredSemverUpdate::Minor
        );
    }

    /// Makes sure we can specify [`InheritedValue`]s with `Inherited(...)`
    /// and untagged variants as [`TransparentValue`]s.
    #[test]
    fn test_inherited_value_deserialization() {
        let my_map: BTreeMap<String, InheritedValue> = ron::from_str(
            r#"{
                "abc": (inherit: "abc"),
                "string": "literal_string",
                "int": -30,
                "int_list": [-30, -2],
                "string_list": ["abc", "123"],
                }"#,
        )
        .expect("deserialization failed");

        let Some(InheritedValue::Inherited { inherit: abc }) = my_map.get("abc") else {
            panic!("Expected Inherited, got {:?}", my_map.get("abc"));
        };

        assert_eq!(abc, "abc");

        let Some(InheritedValue::Constant(TransparentValue::String(string))) = my_map.get("string")
        else {
            panic!("Expected Constant(String), got {:?}", my_map.get("string"));
        };

        assert_eq!(&**string, "literal_string");

        let Some(InheritedValue::Constant(TransparentValue::Int64(int))) = my_map.get("int") else {
            panic!("Expected Constant(Int64), got {:?}", my_map.get("int"));
        };

        assert_eq!(*int, -30);

        let Some(InheritedValue::Constant(TransparentValue::List(ints))) = my_map.get("int_list")
        else {
            panic!("Expected Constant(List), got {:?}", my_map.get("lint_list"));
        };

        let Some(TransparentValue::Int64(-30)) = ints.first() else {
            panic!("Expected Int64(-30), got {:?}", ints.first());
        };

        let Some(TransparentValue::Int64(-2)) = ints.get(1) else {
            panic!("Expected Int64(-30), got {:?}", ints.get(1));
        };

        let Some(InheritedValue::Constant(TransparentValue::List(strs))) =
            my_map.get("string_list")
        else {
            panic!(
                "Expected Constant(List), got {:?}",
                my_map.get("string_list")
            );
        };

        let Some(TransparentValue::String(s)) = strs.first() else {
            panic!("Expected String, got {:?}", strs.first());
        };

        assert_eq!(&**s, "abc");

        let Some(TransparentValue::String(s)) = strs.get(1) else {
            panic!("Expected String, got {:?}", strs.get(1));
        };

        assert_eq!(&**s, "123");

        ron::from_str::<InheritedValue>(r#"[(inherit: "invalid")]"#)
            .expect_err("nested values should be TransparentValues, not InheritedValues");
    }

    pub(super) fn check_all_lint_files_are_used_in_add_lints(added_lints: &[&str]) {
        let mut lints_dir = PathBuf::from(env!("CARGO_MANIFEST_DIR"));
        lints_dir.push("src");
        lints_dir.push("lints");

        let expected_lints: BTreeSet<_> = added_lints.iter().copied().collect();
        let mut missing_lints: BTreeSet<String> = Default::default();

        let dir_contents =
            fs_err::read_dir(lints_dir).expect("failed to read 'src/lints' directory");
        for file in dir_contents {
            let file = file.expect("failed to examine file");
            let path = file.path();

            // Check if we found a `*.ron` file. If so, that's a lint.
            if path.extension().map(|x| x.to_string_lossy()) == Some(Cow::Borrowed("ron")) {
                let stem = path
                    .file_stem()
                    .map(|x| x.to_string_lossy())
                    .expect("failed to get file name as utf-8");

                // Check if the lint was added using our `add_lints!()` macro.
                // If not, that's an error.
                if !expected_lints.contains(stem.as_ref()) {
                    missing_lints.insert(stem.to_string());
                }
            }
        }

        assert!(
            missing_lints.is_empty(),
            "some lints in 'src/lints/' haven't been registered using the `add_lints!()` macro, \
            so they won't be part of cargo-semver-checks: {missing_lints:?}"
        )
    }

    #[test]
    fn test_data_is_fresh() -> anyhow::Result<()> {
        // Adds the modification time of all files in `{dir}/**/*.{rs,toml,json}` to `set`, excluding
        // the `target` directory.
        fn recursive_file_times<P: Into<PathBuf>>(
            dir: P,
            set: &mut BTreeSet<SystemTime>,
        ) -> std::io::Result<()> {
            for item in fs_err::read_dir(dir)? {
                let item = item?;
                let metadata = item.metadata()?;
                if metadata.is_dir() {
                    // Don't recurse into the `target` directory.
                    if item.file_name() == "target" {
                        continue;
                    }
                    recursive_file_times(item.path(), set)?;
                } else if let Some("rs" | "toml" | "json") =
                    item.path().extension().and_then(OsStr::to_str)
                {
                    set.insert(metadata.modified()?);
                }
            }

            Ok(())
        }

        let test_crate_dir = Path::new("test_crates");
        let localdata_dir = Path::new("localdata").join("test_data");

        if !localdata_dir.fs_err_try_exists()? {
            panic!(
                "The localdata directory '{}' does not exist yet.\n\
                Please run `scripts/regenerate_test_rustdocs.sh`.",
                localdata_dir.display()
            );
        }

        for test_crate in fs_err::read_dir(test_crate_dir)? {
            let test_crate = test_crate?;

            if !test_crate.metadata()?.is_dir() {
                continue;
            }

            if !test_crate
                .path()
                .join("new")
                .join("Cargo.toml")
                .fs_err_try_exists()?
                || !test_crate
                    .path()
                    .join("old")
                    .join("Cargo.toml")
                    .fs_err_try_exists()?
            {
                continue;
            }

            for version in ["new", "old"] {
                let test_crate_path = test_crate.path().join(version);

                let mut test_crate_times = BTreeSet::new();
                recursive_file_times(test_crate_path.clone(), &mut test_crate_times)?;

                let localdata_path = localdata_dir.join(test_crate.file_name()).join(version);
                let mut localdata_times = BTreeSet::new();

                recursive_file_times(localdata_path.clone(), &mut localdata_times).context(
                    "If this directory doesn't exist, run `scripts/regenerate_test_rustdocs.sh`",
                )?;

                // if the most recently modified test crate file comes after the earliest localdata
                // file, it is potentially stale
                if let (Some(test_max), Some(local_min)) =
                    (test_crate_times.last(), localdata_times.first())
                {
                    if test_max > local_min {
                        panic!("Files in the '{}' directory are newer than the local data generated by \n\
                            scripts/regenerate_test_rustdocs.sh in '{}'.\n\n\
                            Run `scripts/regenerate_test_rustdocs.sh` to generate fresh local data.", test_crate_path.display(), localdata_path.display())
                    }
                }
            }
        }

        Ok(())
    }
}

macro_rules! add_lints {
    ($($name:ident,)+) => {
        #[cfg(test)]
        mod tests_lints {
            $(
                #[test]
                fn $name() {
                    super::tests::check_query_execution(stringify!($name))
                }
            )*

            #[test]
            fn all_lint_files_are_used_in_add_lints() {
                let added_lints = [
                    $(
                        stringify!($name),
                    )*
                ];

                super::tests::check_all_lint_files_are_used_in_add_lints(&added_lints);
            }
        }

        fn get_queries() -> Vec<(&'static str, &'static str)> {
            vec![
                $(
                    (
                        stringify!($name),
                        include_str!(concat!("lints/", stringify!($name), ".ron")),
                    ),
                )*
            ]
        }
    };
    ($($name:ident),*) => {
        compile_error!("Please add a trailing comma after each lint identifier. This ensures our scripts like 'make_new_lint.sh' can safely edit invocations of this macro as needed.");
    }
}

// The following add_lints! invocation is programmatically edited by scripts/make_new_lint.sh
// If you must manually edit it, be sure to read the "Requirements" comments in that script first
add_lints!(
    attribute_proc_macro_missing,
    auto_trait_impl_removed,
    constructible_struct_adds_field,
    constructible_struct_adds_private_field,
    constructible_struct_changed_type,
    declarative_macro_missing,
    derive_helper_attr_removed,
    derive_proc_macro_missing,
    derive_trait_impl_removed,
    enum_discriminants_undefined_non_exhaustive_variant,
    enum_discriminants_undefined_non_unit_variant,
    enum_marked_non_exhaustive,
    enum_missing,
    enum_must_use_added,
    enum_no_longer_non_exhaustive,
    enum_no_repr_variant_discriminant_changed,
    enum_non_exhaustive_struct_variant_field_added,
    enum_non_exhaustive_tuple_variant_changed_kind,
    enum_non_exhaustive_tuple_variant_field_added,
    enum_now_doc_hidden,
    enum_repr_int_added,
    enum_repr_int_changed,
    enum_repr_int_removed,
    enum_repr_transparent_removed,
    enum_repr_variant_discriminant_changed,
    enum_struct_variant_changed_kind,
    enum_struct_variant_field_added,
    enum_struct_variant_field_marked_deprecated,
    enum_struct_variant_field_missing,
    enum_struct_variant_field_now_doc_hidden,
    enum_tuple_variant_changed_kind,
    enum_tuple_variant_field_added,
    enum_tuple_variant_field_marked_deprecated,
    enum_tuple_variant_field_missing,
    enum_tuple_variant_field_now_doc_hidden,
    enum_unit_variant_changed_kind,
    enum_variant_added,
    enum_variant_marked_deprecated,
    enum_variant_marked_non_exhaustive,
    enum_variant_missing,
    enum_variant_no_longer_non_exhaustive,
    exhaustive_enum_added,
    exported_function_changed_abi,
    feature_missing,
    feature_not_enabled_by_default,
    function_abi_no_longer_unwind,
    function_abi_now_unwind,
    function_changed_abi,
    function_const_removed,
    function_export_name_changed,
    function_like_proc_macro_missing,
    function_marked_deprecated,
    function_missing,
    function_must_use_added,
    function_no_longer_unsafe,
    function_now_const,
    function_now_doc_hidden,
    function_parameter_count_changed,
    function_requires_different_const_generic_params,
    function_requires_different_generic_type_params,
<<<<<<< HEAD
    trait_method_target_feature_removed,
=======
    safe_function_requires_more_target_features,
    safe_inherent_method_requires_more_target_features,
>>>>>>> fccb0d55
    unsafe_function_requires_more_target_features,
    function_unsafe_added,
    global_value_marked_deprecated,
    inherent_associated_const_now_doc_hidden,
    inherent_associated_pub_const_missing,
    inherent_method_const_removed,
    inherent_method_missing,
    inherent_method_must_use_added,
    inherent_method_now_doc_hidden,
    unsafe_inherent_method_requires_more_target_features,
    inherent_method_unsafe_added,
    macro_marked_deprecated,
    macro_no_longer_exported,
    macro_now_doc_hidden,
    method_parameter_count_changed,
    method_requires_different_const_generic_params,
    method_requires_different_generic_type_params,
    module_missing,
    non_exhaustive_enum_added,
    non_exhaustive_struct_changed_type,
    partial_ord_enum_struct_variant_fields_reordered,
    partial_ord_enum_variants_reordered,
    partial_ord_struct_fields_reordered,
    proc_macro_marked_deprecated,
    proc_macro_now_doc_hidden,
    pub_api_sealed_trait_became_unconditionally_sealed,
    pub_const_added,
    pub_module_level_const_missing,
    pub_module_level_const_now_doc_hidden,
    pub_static_added,
    pub_static_missing,
    pub_static_mut_now_immutable,
    pub_static_now_doc_hidden,
    pub_static_now_mutable,
    repr_c_enum_struct_variant_fields_reordered,
    repr_c_removed,
    repr_packed_added,
    repr_packed_removed,
    repr_c_plain_struct_fields_reordered,
    safe_inherent_method_target_feature_added,
    safe_function_target_feature_added,
    sized_impl_removed,
    static_became_unsafe,
    struct_field_marked_deprecated,
    struct_marked_non_exhaustive,
    struct_missing,
    struct_must_use_added,
    struct_now_doc_hidden,
    struct_pub_field_missing,
    struct_pub_field_now_doc_hidden,
    struct_repr_transparent_removed,
    struct_with_no_pub_fields_changed_type,
    struct_with_pub_fields_changed_type,
    trait_added_supertrait,
    trait_allows_fewer_const_generic_params,
    trait_allows_fewer_generic_type_params,
    trait_associated_const_added,
    trait_associated_const_default_removed,
    trait_associated_const_marked_deprecated,
    trait_associated_const_now_doc_hidden,
    trait_associated_type_added,
    trait_associated_type_default_removed,
    trait_associated_type_marked_deprecated,
    trait_associated_type_now_doc_hidden,
    trait_marked_deprecated,
    trait_method_added,
    trait_method_default_impl_removed,
    trait_method_marked_deprecated,
    trait_method_missing,
    trait_method_now_doc_hidden,
    trait_method_parameter_count_changed,
    trait_method_requires_different_const_generic_params,
    trait_method_requires_different_generic_type_params,
    unsafe_trait_method_requires_more_target_features,
    trait_method_unsafe_added,
    trait_method_unsafe_removed,
    trait_mismatched_generic_lifetimes,
    trait_missing,
    trait_must_use_added,
    trait_newly_sealed,
    trait_no_longer_dyn_compatible,
    trait_now_doc_hidden,
    trait_removed_associated_constant,
    trait_removed_associated_type,
    trait_removed_supertrait,
    trait_requires_more_const_generic_params,
    trait_requires_more_generic_type_params,
    pub_api_sealed_trait_became_unsealed,
    trait_unsafe_added,
    trait_unsafe_removed,
    tuple_struct_to_plain_struct,
    type_allows_fewer_const_generic_params,
    type_allows_fewer_generic_type_params,
    type_associated_const_marked_deprecated,
    type_marked_deprecated,
    type_method_marked_deprecated,
    type_mismatched_generic_lifetimes,
    type_requires_more_const_generic_params,
    type_requires_more_generic_type_params,
    unconditionally_sealed_trait_became_pub_api_sealed,
    unconditionally_sealed_trait_became_unsealed,
    union_added,
    union_field_added_with_all_pub_fields,
    union_field_added_with_non_pub_fields,
    union_field_missing,
    union_missing,
    union_must_use_added,
    union_now_doc_hidden,
    union_pub_field_now_doc_hidden,
    unit_struct_changed_kind,
    unsafe_function_target_feature_added,
    unsafe_inherent_method_target_feature_added,
    unsafe_trait_method_target_feature_added,
);<|MERGE_RESOLUTION|>--- conflicted
+++ resolved
@@ -1350,12 +1350,9 @@
     function_parameter_count_changed,
     function_requires_different_const_generic_params,
     function_requires_different_generic_type_params,
-<<<<<<< HEAD
     trait_method_target_feature_removed,
-=======
     safe_function_requires_more_target_features,
     safe_inherent_method_requires_more_target_features,
->>>>>>> fccb0d55
     unsafe_function_requires_more_target_features,
     function_unsafe_added,
     global_value_marked_deprecated,
