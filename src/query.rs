--- conflicted
+++ resolved
@@ -1,8 +1,4 @@
-<<<<<<< HEAD
 use std::{collections::BTreeMap, sync::OnceLock};
-=======
-use std::collections::BTreeMap;
->>>>>>> cb75bbe2
 
 use ron::extensions::Extensions;
 use serde::{Deserialize, Serialize};
@@ -213,7 +209,6 @@
     Lint(String),
 }
 
-<<<<<<< HEAD
 impl Identifier {
     /// Returns a list of lint ids that this identifier refers to, given the set of
     /// all queries.
@@ -232,13 +227,6 @@
     }
 }
 
-/// Stores a stack of [`OverrideMap`]s such that items towards the top of
-/// the stack (later in the backing `Vec`) have *higher* precedence and override items lower in the stack.
-/// That is, when an override is set and not `None` for a given lint in multiple maps in the stack, the value
-/// at the top of the stack will be used to calculate the effective lint level or required version update.
-#[derive(Debug, Clone, Default, PartialEq, Eq)]
-pub struct OverrideStack(Vec<BTreeMap<String, QueryOverride>>);
-=======
 /// A stack of [`OverrideMap`] values capturing our precedence rules.
 ///
 /// Items toward the top of the stack (later in the backing `Vec`) have *higher* precedence
@@ -246,8 +234,7 @@
 /// in multiple maps in the stack, the value at the top of the stack will be used
 /// to calculate the effective lint level or required version update.
 #[derive(Debug, Clone, Default, PartialEq, Eq)]
-pub struct OverrideStack(Vec<OverrideMap>);
->>>>>>> cb75bbe2
+pub struct OverrideStack(Vec<BTreeMap<String, QueryOverride>>);
 
 impl OverrideStack {
     /// Creates a new, empty [`OverrideStack`] instance.
@@ -260,7 +247,6 @@
     ///
     /// The inserted overrides will take precedence over any lower item in the stack,
     /// if both maps have a not-`None` entry for a given lint.
-<<<<<<< HEAD
     ///
     /// # Errors
     ///
@@ -300,10 +286,6 @@
 
         self.0.push(compiled_map);
         Ok(())
-=======
-    pub fn push(&mut self, item: &OverrideMap) {
-        self.0.push(item.clone());
->>>>>>> cb75bbe2
     }
 
     /// Calculates the *effective* lint level of this query, by searching for an override
@@ -331,8 +313,6 @@
     }
 }
 
-<<<<<<< HEAD
-=======
 /// Data for generating a **witness** from the results of a [`SemverQuery`].
 ///
 /// A witness is a minimal compilable example of how downstream code would
@@ -422,7 +402,6 @@
     Constant(TransparentValue),
 }
 
->>>>>>> cb75bbe2
 #[cfg(test)]
 mod tests {
     use std::borrow::Cow;
@@ -439,12 +418,8 @@
     };
 
     use crate::query::{
-<<<<<<< HEAD
-        Identifier, LintLevel, OverrideMap, OverrideStack, QueryOverride, RequiredSemverUpdate,
-=======
-        InheritedValue, LintLevel, OverrideMap, OverrideStack, QueryOverride, RequiredSemverUpdate,
->>>>>>> cb75bbe2
-        SemverQuery,
+        Identifier, InheritedValue, LintLevel, OverrideMap, OverrideStack, QueryOverride,
+        RequiredSemverUpdate, SemverQuery,
     };
     use crate::templating::make_handlebars_registry;
 
@@ -871,7 +846,6 @@
     #[test]
     fn test_overrides() {
         let mut stack = OverrideStack::new();
-<<<<<<< HEAD
         stack
             .try_push(&OverrideMap::from_iter([
                 (
@@ -890,24 +864,6 @@
                 ),
             ]))
             .expect("conflict");
-=======
-        stack.push(&OverrideMap::from_iter([
-            (
-                "query1".into(),
-                QueryOverride {
-                    lint_level: Some(LintLevel::Allow),
-                    required_update: Some(RequiredSemverUpdate::Minor),
-                },
-            ),
-            (
-                "query2".into(),
-                QueryOverride {
-                    lint_level: None,
-                    required_update: Some(RequiredSemverUpdate::Minor),
-                },
-            ),
-        ]));
->>>>>>> cb75bbe2
 
         let q1 = make_blank_query(
             "query1".into(),
@@ -939,7 +895,6 @@
     #[test]
     fn test_override_precedence() {
         let mut stack = OverrideStack::new();
-<<<<<<< HEAD
         stack
             .try_push(&OverrideMap::from_iter([
                 (
@@ -962,38 +917,12 @@
         stack
             .try_push(&OverrideMap::from_iter([(
                 Identifier::Lint("query1".into()),
-=======
-        stack.push(&OverrideMap::from_iter([
-            (
-                "query1".into(),
->>>>>>> cb75bbe2
                 QueryOverride {
                     lint_level: Some(LintLevel::Allow),
                     required_update: Some(RequiredSemverUpdate::Minor),
                 },
-            ),
-            (
-                ("query2".into()),
-                QueryOverride {
-                    lint_level: None,
-                    required_update: Some(RequiredSemverUpdate::Minor),
-                },
-<<<<<<< HEAD
             )]))
             .expect("conflict");
-=======
-            ),
-        ]));
-
-        stack.push(&OverrideMap::from_iter([(
-            "query1".into(),
-            QueryOverride {
-                required_update: None,
-                lint_level: Some(LintLevel::Warn),
-            },
-        )]));
->>>>>>> cb75bbe2
-
         let q1 = make_blank_query(
             "query1".into(),
             LintLevel::Deny,
