use std::collections::BTreeMap;

use serde::{Deserialize, Serialize};
use trustfall_core::ir::TransparentValue;

#[derive(Debug, Clone, Copy, PartialEq, Eq, Serialize, Deserialize)]
pub(crate) enum RequiredSemverUpdate {
    Major,
    Minor,
}

impl RequiredSemverUpdate {
    pub(crate) fn as_str(&self) -> &'static str {
        match self {
            Self::Major => "major",
            Self::Minor => "minor",
        }
    }
}

#[derive(Debug, Clone, Copy, PartialEq, Eq)]
pub(crate) enum ActualSemverUpdate {
    Major,
    Minor,
    Patch,
    NotChanged,
}

impl ActualSemverUpdate {
    pub(crate) fn supports_requirement(&self, required: RequiredSemverUpdate) -> bool {
        match (*self, required) {
            (ActualSemverUpdate::Major, _) => true,
            (ActualSemverUpdate::Minor, RequiredSemverUpdate::Major) => false,
            (ActualSemverUpdate::Minor, _) => true,
            (_, _) => false,
        }
    }
}

/// A query that can be executed on a pair of rustdoc output files,
/// returning instances of a particular kind of semver violation.
#[derive(Debug, Clone, Serialize, Deserialize)]
pub(crate) struct SemverQuery {
    pub(crate) id: String,

    pub(crate) human_readable_name: String,

    pub(crate) description: String,

    pub(crate) required_update: RequiredSemverUpdate,

    #[serde(default)]
    pub(crate) reference: Option<String>,

    #[serde(default)]
    pub(crate) reference_link: Option<String>,

    pub(crate) query: String,

    #[serde(default)]
    pub(crate) arguments: BTreeMap<String, TransparentValue>,

    /// The top-level error describing the semver violation that was detected.
    /// Even if multiple instances of this semver issue are found, this error
    /// message is displayed only at most once.
    pub(crate) error_message: String,

    /// Optional template that can be combined with each query output to produce
    /// a human-readable description of the specific semver violation that was discovered.
    #[serde(default)]
    pub(crate) per_result_error_template: Option<String>,
}

impl SemverQuery {
    pub(crate) fn all_queries() -> BTreeMap<String, SemverQuery> {
        let mut queries = BTreeMap::default();
        for query_text in get_query_text_contents() {
            let query: SemverQuery = ron::from_str(query_text).unwrap_or_else(|e| {
                panic!(
                    "\
Failed to parse a query: {e}
```ron
{query_text}
```"
                );
            });
            let id_conflict = queries.insert(query.id.clone(), query);
            assert!(id_conflict.is_none(), "{id_conflict:?}");
        }

        queries
    }
}

#[cfg(test)]
mod tests {
    use std::{collections::BTreeMap, path::Path};

    use anyhow::Context;
    use trustfall_core::ir::TransparentValue;
    use trustfall_core::{frontend::parse, ir::FieldValue};
    use trustfall_rustdoc::{
        load_rustdoc, VersionedCrate, VersionedIndexedCrate, VersionedRustdocAdapter,
    };

    use crate::query::SemverQuery;
    use crate::templating::make_handlebars_registry;

    fn load_pregenerated_rustdoc(crate_pair: &str, crate_version: &str) -> VersionedCrate {
        let path = format!("./localdata/test_data/{crate_pair}/{crate_version}/rustdoc.json");
        load_rustdoc(Path::new(&path))
            .with_context(|| format!("Could not load {path} file, did you forget to run ./scripts/regenerate_test_rustdocs.sh ?"))
            .expect("failed to load baseline rustdoc")
    }

    #[test]
    fn all_queries_parse_correctly() {
        let current_crate = load_pregenerated_rustdoc("template", "new");
        let indexed_crate = VersionedIndexedCrate::new(&current_crate);
        let adapter =
            VersionedRustdocAdapter::new(&indexed_crate, None).expect("failed to create adapter");

        let schema = adapter.schema();
        for semver_query in SemverQuery::all_queries().into_values() {
            let _ = parse(schema, semver_query.query).expect("not a valid query");
        }
    }

    #[test]
    fn pub_use_handling() {
        let current_crate = load_pregenerated_rustdoc("pub_use_handling", "new");
        let current = VersionedIndexedCrate::new(&current_crate);

        let query = r#"
            {
                Crate {
                    item {
                        ... on Struct {
                            name @filter(op: "=", value: ["$struct"])

                            canonical_path {
                                canonical_path: path @output
                            }

                            importable_path @fold {
                                path @output
                            }
                        }
                    }
                }
            }"#;
        let mut arguments = BTreeMap::new();
        arguments.insert("struct", "CheckPubUseHandling");

        let adapter =
            VersionedRustdocAdapter::new(&current, None).expect("could not create adapter");

        let results_iter = adapter
            .run_query(query, arguments)
            .expect("failed to run query");
        let actual_results: Vec<BTreeMap<_, _>> = results_iter
            .map(|res| res.into_iter().map(|(k, v)| (k.to_string(), v)).collect())
            .collect();

        let expected_result: FieldValue =
            vec!["pub_use_handling", "inner", "CheckPubUseHandling"].into();
        assert_eq!(1, actual_results.len(), "{actual_results:?}");
        assert_eq!(
            expected_result, actual_results[0]["canonical_path"],
            "{actual_results:?}"
        );

        let mut actual_paths = actual_results[0]["path"]
            .as_vec(|val| val.as_vec(FieldValue::as_str))
            .expect("not a Vec<Vec<&str>>");
        actual_paths.sort_unstable();

        let expected_paths = vec![
            vec!["pub_use_handling", "CheckPubUseHandling"],
            vec!["pub_use_handling", "inner", "CheckPubUseHandling"],
        ];
        assert_eq!(expected_paths, actual_paths);
    }

    fn get_test_crate_names() -> Vec<String> {
        std::fs::read_dir("./test_crates/")
            .expect("directory test_crates/ not found")
            .map(|dir_entry| dir_entry.expect("failed to list test_crates/"))
            .filter(|dir_entry| {
                dir_entry
                    .metadata()
                    .expect("failed to retrieve test_crates/* metadata")
                    .is_dir()
            })
            .map(|dir_entry| {
                String::from(
                    String::from(
                        dir_entry
                            .path()
                            .to_str()
                            .expect("failed to convert dir_entry to String"),
                    )
                    .strip_prefix("./test_crates/")
                    .expect(
                        "the dir_entry doesn't start with './test_crates/', which is unexpected",
                    ),
                )
            })
            .collect()
    }

    type TestOutput = BTreeMap<String, Vec<BTreeMap<String, FieldValue>>>;

    fn pretty_format_output_difference(
        query_name: &str,
        output_name1: String,
        output1: TestOutput,
        output_name2: String,
        output2: TestOutput,
    ) -> String {
        let results_to_string = |name, results| {
            format!(
                "{name}:\n{}",
                ron::ser::to_string_pretty(&results, ron::ser::PrettyConfig::default()).unwrap()
            )
        };
        vec![
            format!("Query {query_name} produced incorrect output (./src/lints/{query_name}.ron)."),
            results_to_string(output_name1, &output1),
            results_to_string(output_name2, &output2),
            "Note that the individual outputs might have been deliberately reordered.".to_string(),
            "Also, remember about running ./scripts/regenerate_test_rustdocs.sh when needed."
                .to_string(),
        ]
        .join("\n\n")
    }

    fn run_query_on_crate_pair(
        semver_query: &SemverQuery,
        crate_pair_name: &String,
        indexed_crate_new: &VersionedIndexedCrate,
        indexed_crate_old: &VersionedIndexedCrate,
    ) -> (String, Vec<BTreeMap<String, FieldValue>>) {
        let adapter = VersionedRustdocAdapter::new(indexed_crate_new, Some(indexed_crate_old))
            .expect("could not create adapter");
        let results_iter = adapter
            .run_query(&semver_query.query, semver_query.arguments.clone())
            .unwrap();
        (
            format!("./test_crates/{crate_pair_name}/"),
            results_iter
                .map(|res| res.into_iter().map(|(k, v)| (k.to_string(), v)).collect())
                .collect::<Vec<BTreeMap<_, _>>>(),
        )
    }

    fn assert_no_false_positives_in_nonchanged_crate(
        query_name: &str,
        semver_query: &SemverQuery,
        indexed_crate: &VersionedIndexedCrate,
        crate_pair_name: &String,
        crate_version: &str,
    ) {
        let (crate_pair_path, output) =
            run_query_on_crate_pair(semver_query, crate_pair_name, indexed_crate, indexed_crate);
        if !output.is_empty() {
            // This `if` statement means that a false positive happened.
            // The query was ran on two identical crates (with the same rustdoc)
            // and it produced a non-empty output, which means that it found issues
            // in a crate pair that definitely has no semver breaks.

            let output_difference = pretty_format_output_difference(
                query_name,
                "Expected output (empty output)".to_string(),
                BTreeMap::new(),
                format!("Actual output ({crate_pair_name}/{crate_version})"),
                BTreeMap::from([(crate_pair_path, output)]),
            );
            panic!("The query produced a non-empty output when it compared two crates with the same rustdoc.\n{output_difference}\n");
        }
    }

    pub(in crate::query) fn check_query_execution(query_name: &str) {
        let query_text = std::fs::read_to_string(format!("./src/lints/{query_name}.ron")).unwrap();
        let semver_query: SemverQuery = ron::from_str(&query_text).unwrap();

        let expected_result_text =
            std::fs::read_to_string(format!("./test_outputs/{query_name}.output.ron"))
            .with_context(|| format!("Could not load test_outputs/{query_name}.output.ron expected-outputs file, did you forget to add it?"))
            .expect("failed to load expected outputs");
        let mut expected_results: TestOutput = ron::from_str(&expected_result_text)
            .expect("could not parse expected outputs as ron format");

        let mut actual_results: TestOutput = get_test_crate_names()
            .into_iter()
            .map(|crate_pair_name| {
                let crate_new = load_pregenerated_rustdoc(&crate_pair_name, "new");
                let crate_old = load_pregenerated_rustdoc(&crate_pair_name, "old");
                let indexed_crate_new = VersionedIndexedCrate::new(&crate_new);
                let indexed_crate_old = VersionedIndexedCrate::new(&crate_old);

                assert_no_false_positives_in_nonchanged_crate(
                    query_name,
                    &semver_query,
                    &indexed_crate_new,
                    &crate_pair_name,
                    "new",
                );
                assert_no_false_positives_in_nonchanged_crate(
                    query_name,
                    &semver_query,
                    &indexed_crate_old,
                    &crate_pair_name,
                    "old",
                );

                run_query_on_crate_pair(
                    &semver_query,
                    &crate_pair_name,
                    &indexed_crate_new,
                    &indexed_crate_old,
                )
            })
            .filter(|(_crate_pair_name, output)| !output.is_empty())
            .collect();

        // Reorder both vectors of results into a deterministic order that will compensate for
        // nondeterminism in how the results are ordered.
        let sort_individual_outputs = |results: &mut TestOutput| {
            let key_func = |elem: &BTreeMap<String, FieldValue>| {
                (
                    elem["span_filename"].as_str().unwrap().to_owned(),
                    elem["span_begin_line"].as_usize().unwrap(),
                )
            };
            for value in results.values_mut() {
                value.sort_unstable_by_key(key_func);
            }
        };
        sort_individual_outputs(&mut expected_results);
        sort_individual_outputs(&mut actual_results);

        if expected_results != actual_results {
            panic!(
                "\n{}\n",
                pretty_format_output_difference(
                    query_name,
                    format!("Expected output (./test_outputs/{query_name}.output.ron)"),
                    expected_results,
                    "Actual output".to_string(),
                    actual_results
                )
            );
        }

        let registry = make_handlebars_registry();
        if let Some(template) = semver_query.per_result_error_template {
            assert!(!actual_results.is_empty());

            let flattened_actual_results: Vec<_> = actual_results
                .into_iter()
                .flat_map(|(_key, value)| value)
                .collect();
            for semver_violation_result in flattened_actual_results {
                let pretty_result: BTreeMap<String, TransparentValue> = semver_violation_result
                    .into_iter()
                    .map(|(k, v)| (k, v.into()))
                    .collect();

                registry
                    .render_template(&template, &pretty_result)
                    .with_context(|| "Error instantiating semver query template.")
                    .expect("could not materialize template");
            }
        }
    }
}

macro_rules! add_lints {
    ($($name:ident,)*) => {
        #[cfg(test)]
        mod tests_lints {
            $(
                #[test]
                fn $name() {
                    super::tests::check_query_execution(stringify!($name))
                }
            )*
        }

        // No way to avoid this lint -- the push() calls are macro-generated.
        #[allow(clippy::vec_init_then_push)]
        fn get_query_text_contents() -> Vec<&'static str> {
            let mut temp_vec = Vec::new();
            $(
                temp_vec.push(
                    include_str!(concat!("lints/", stringify!($name), ".ron"))
                );
            )*
            temp_vec
        }
    }
}

add_lints!(
    auto_trait_impl_removed,
    constructible_struct_adds_field,
    constructible_struct_adds_private_field,
    derive_trait_impl_removed,
    enum_marked_non_exhaustive,
    enum_missing,
    enum_repr_c_removed,
    enum_repr_int_changed,
    enum_repr_int_removed,
    enum_struct_variant_field_added,
    enum_struct_variant_field_missing,
    enum_variant_added,
    enum_variant_missing,
    function_const_removed,
    function_missing,
    function_parameter_count_changed,
    function_unsafe_added,
    inherent_method_const_removed,
    inherent_method_missing,
    inherent_method_unsafe_added,
    method_parameter_count_changed,
    sized_impl_removed,
    struct_marked_non_exhaustive,
    struct_missing,
    struct_pub_field_missing,
    struct_repr_c_removed,
    struct_repr_transparent_removed,
    trait_missing,
    unit_struct_changed_kind,
    variant_marked_non_exhaustive,
<<<<<<< HEAD
    trait_unsafe_added,
    trait_unsafe_removed,
=======
    tuple_struct_to_plain_struct,
>>>>>>> 2b2f9024
);<|MERGE_RESOLUTION|>--- conflicted
+++ resolved
@@ -431,12 +431,9 @@
     struct_repr_c_removed,
     struct_repr_transparent_removed,
     trait_missing,
+    trait_unsafe_added,
+    trait_unsafe_removed,
+    tuple_struct_to_plain_struct,
     unit_struct_changed_kind,
     variant_marked_non_exhaustive,
-<<<<<<< HEAD
-    trait_unsafe_added,
-    trait_unsafe_removed,
-=======
-    tuple_struct_to_plain_struct,
->>>>>>> 2b2f9024
 );