use std::path::{Path, PathBuf};

use anyhow::Context;
use crates_index::Crate;

use crate::manifest::Manifest;
use crate::rustdoc_cmd::RustdocCommand;
use crate::util::slugify;
use crate::GlobalConfig;

#[derive(Debug, Clone)]
enum CrateSource<'a> {
    Registry { crate_: &'a crates_index::Version },
    ManifestPath { manifest: &'a Manifest },
}

impl<'a> CrateSource<'a> {
    fn name(&self) -> anyhow::Result<&str> {
        Ok(match self {
            Self::Registry { crate_ } => crate_.name(),
            Self::ManifestPath { manifest } => crate::manifest::get_package_name(manifest)?,
        })
    }

    fn version(&self) -> anyhow::Result<&str> {
        Ok(match self {
            Self::Registry { crate_ } => crate_.version(),
            Self::ManifestPath { manifest } => crate::manifest::get_package_version(manifest)?,
        })
    }

    /// Returns features listed in `[features]` section in the manifest
    /// <https://doc.rust-lang.org/cargo/reference/features.html#the-features-section>
    fn regular_features(&self) -> Vec<String> {
        match self {
            Self::Registry { crate_ } => crate_.features().keys().cloned().collect(),
            Self::ManifestPath { manifest } => manifest.parsed.features.keys().cloned().collect(),
        }
    }

    /// Returns features implicitly defined by optional dependencies
    /// <https://doc.rust-lang.org/cargo/reference/features.html#optional-dependencies>
    fn implicit_features(&self) -> std::collections::BTreeSet<String> {
        let mut implicit_features: std::collections::BTreeSet<_> = match self {
            Self::Registry { crate_ } => crate_
                .dependencies()
                .iter()
                .filter_map(|dep| dep.is_optional().then_some(dep.name()))
                .map(|x| x.to_string())
                .collect(),
            Self::ManifestPath { manifest } => manifest
                .parsed
                .dependencies
                .iter()
                .filter_map(|(name, dep)| dep.optional().then_some(name))
                .map(|x| x.to_string())
                .collect(),
        };

        let feature_defns: Vec<&String> = match self {
            Self::Registry { crate_ } => crate_.features().values().flatten().collect(),
            Self::ManifestPath { manifest } => {
                manifest.parsed.features.values().flatten().collect()
            }
        };

        for feature_defn in feature_defns {
            // "If you specify the optional dependency with the dep: prefix anywhere
            //  in the [features] table, that disables the implicit feature."
            // https://doc.rust-lang.org/cargo/reference/features.html#optional-dependencies
            if let Some(optional_dep) = feature_defn.strip_prefix("dep:") {
                implicit_features.remove(optional_dep);
            }
        }
        implicit_features
    }

    /// Sometimes crates ship types with fields or variants that are included
    /// only when certain features are enabled.
    ///
    /// By default, we want to generate rustdoc with `--all-features`,
    /// but that option isn't available outside of the current crate,
    /// so we have to implement it ourselves.
    fn all_features(&self) -> Vec<String> {
        // Implicit features from optional dependencies have to be added separately
        // from regular features: https://github.com/obi1kenobi/cargo-semver-checks/issues/265
        let mut all_crate_features = self.implicit_features();
        all_crate_features.extend(self.regular_features());
        all_crate_features.into_iter().collect()
    }
}

/// To get the rustdoc of the project, we first create a placeholder project somewhere
/// with the project as a dependency, and run `cargo rustdoc` on it.
fn create_placeholder_rustdoc_manifest(
    crate_source: &CrateSource,
) -> anyhow::Result<cargo_toml::Manifest<()>> {
    use cargo_toml::*;

    Ok(Manifest::<()> {
        package: {
            let mut package = Package::new("rustdoc", "0.0.0");
            package.publish = Inheritable::Set(Publish::Flag(false));
            Some(package)
        },
        workspace: Some(Workspace::<()>::default()),
        lib: {
            let product = Product {
                path: Some("lib.rs".to_string()),
                ..Product::default()
            };
            Some(product)
        },
        dependencies: {
            let project_with_features: DependencyDetail = match crate_source {
                CrateSource::Registry { crate_ } => DependencyDetail {
                    // We need the *exact* version as a dependency, or else cargo will
                    // give us the latest semver-compatible version which is not we want.
                    // Fixes: https://github.com/obi1kenobi/cargo-semver-checks/issues/261
                    version: Some(format!("={}", crate_.version())),
                    features: crate_source.all_features(),
                    ..DependencyDetail::default()
                },
                CrateSource::ManifestPath { manifest } => DependencyDetail {
                    path: Some({
                        let dir_path =
                            crate::manifest::get_project_dir_from_manifest_path(&manifest.path)?;
                        // The manifest will be saved in some other directory,
                        // so for convenience, we're using absolute paths.
                        dir_path
                            .canonicalize()
                            .context("failed to canonicalize manifest path")?
                            .to_str()
                            .context("manifest path is not valid UTF-8")?
                            .to_string()
                    }),
                    features: crate_source.all_features(),
                    ..DependencyDetail::default()
                },
            };
            let mut deps = DepsSet::new();
            deps.insert(
                crate_source.name()?.to_string(),
                Dependency::Detailed(project_with_features),
            );
            deps
        },
        ..Default::default()
    })
}

fn save_placeholder_rustdoc_manifest(
    placeholder_build_dir: &Path,
    placeholder_manifest: cargo_toml::Manifest<()>,
) -> anyhow::Result<PathBuf> {
    std::fs::create_dir_all(placeholder_build_dir).context("failed to create build dir")?;
    let placeholder_manifest_path = placeholder_build_dir.join("Cargo.toml");

    // Possibly fixes https://github.com/libp2p/rust-libp2p/pull/2647#issuecomment-1280221217
    let _: std::io::Result<()> = std::fs::remove_file(placeholder_build_dir.join("Cargo.lock"));

    std::fs::write(
        &placeholder_manifest_path,
        toml::to_string(&placeholder_manifest)?,
    )
    .context("failed to write placeholder manifest")?;
    std::fs::write(placeholder_build_dir.join("lib.rs"), "")
        .context("failed to create empty lib.rs")?;
    Ok(placeholder_manifest_path)
}

#[derive(Debug, Clone)]
pub(crate) enum CrateType<'a> {
    Current,
    Baseline {
        /// When the baseline is being generated from registry
        /// and no specific version was chosen, we want to select a version
        /// that is the same or older than the version of the current crate.
        highest_allowed_version: Option<&'a semver::Version>,
    },
}

#[derive(Debug, Clone)]
pub(crate) struct CrateDataForRustdoc<'a> {
    pub(crate) crate_type: CrateType<'a>,
    pub(crate) name: &'a str,
    // TODO: pass an enum describing which features to enable
}

impl<'a> CrateType<'a> {
    fn type_name(&self) -> &'static str {
        match self {
            CrateType::Current => "current",
            CrateType::Baseline { .. } => "baseline",
        }
    }
}

fn generate_rustdoc(
    config: &mut GlobalConfig,
    rustdoc: &RustdocCommand,
    target_root: PathBuf,
    crate_source: CrateSource,
    crate_data: CrateDataForRustdoc,
) -> anyhow::Result<PathBuf> {
    let name = crate_source.name()?;
    let version = crate_source.version()?;

    let crate_identifier = format!(
        "{}-{}-{}",
        match crate_source {
            CrateSource::Registry { .. } => "registry",
            // Identifiers of manifest-based crates cannot be used for caching,
            // since they probably correspond to a specific (and unknown) gitrev and git state
            // so cached entries cannot be checked to see if they are a match or not.
            CrateSource::ManifestPath { .. } => "local",
        },
        slugify(name),
        slugify(version)
    );
    let build_dir = target_root.join(&crate_identifier);
    let (cache_dir, cached_rustdoc) = match crate_source {
        CrateSource::Registry { .. } => {
            let cache_dir = target_root.join("cache");
            let cached_rustdoc = cache_dir.join(format!("{crate_identifier}.json"));

            // We assume that the generated rustdoc is untouched.
            // Users should run cargo-clean if they experience any anomalies.
            if cached_rustdoc.exists() {
                config.shell_status(
                    "Parsing",
                    format_args!(
                        "{name} v{version} ({}, cached)",
                        crate_data.crate_type.type_name()
                    ),
                )?;
                return Ok(cached_rustdoc);
            }

            (Some(cache_dir), Some(cached_rustdoc))
        }
        CrateSource::ManifestPath { .. } => (None, None),
    };

    let placeholder_manifest = create_placeholder_rustdoc_manifest(&crate_source)
        .context("failed to create placeholder manifest")?;
    let placeholder_manifest_path =
        save_placeholder_rustdoc_manifest(build_dir.as_path(), placeholder_manifest)
            .context("failed to save placeholder rustdoc manifest")?;

    config.shell_status(
        "Parsing",
        format_args!("{name} v{version} ({})", crate_data.crate_type.type_name()),
    )?;

    let rustdoc_path = rustdoc.dump(
        placeholder_manifest_path.as_path(),
        Some(&format!("{name}@{version}")),
        false,
    )?;

    match crate_source {
        CrateSource::Registry { .. } => {
            // Clean up after ourselves.
            let cache_dir = cache_dir.expect(
                "when crate_source is Registry a cache_dir was created, so it should be Some",
            );
            let cached_rustdoc = cached_rustdoc.expect(
                "when crate_source is Registry a cached_rustdoc was created, so it should be Some",
            );
            std::fs::create_dir_all(cache_dir)?;
            std::fs::copy(rustdoc_path, &cached_rustdoc)?;
            std::fs::remove_dir_all(build_dir)?;

            Ok(cached_rustdoc)
        }
        CrateSource::ManifestPath { .. } => {
            // We don't do any caching here -- since the crate is saved locally,
            // it could be modified by the user since it was cached.
            Ok(rustdoc_path)
        }
    }
}

pub(crate) trait RustdocGenerator {
    fn load_rustdoc(
        &self,
        config: &mut GlobalConfig,
        rustdoc: &RustdocCommand,
        crate_data: CrateDataForRustdoc,
    ) -> anyhow::Result<PathBuf>;
}

#[derive(Debug)]
pub(crate) struct RustdocFromFile {
    path: PathBuf,
}

impl RustdocFromFile {
    pub(crate) fn new(path: PathBuf) -> Self {
        Self { path }
    }
}

impl RustdocGenerator for RustdocFromFile {
    fn load_rustdoc(
        &self,
        _config: &mut GlobalConfig,
        _rustdoc: &RustdocCommand,
        _crate_data: CrateDataForRustdoc,
    ) -> anyhow::Result<PathBuf> {
        Ok(self.path.clone())
    }
}

#[derive(Debug)]
pub(crate) struct RustdocFromProjectRoot {
    project_root: PathBuf,
    lookup: std::collections::HashMap<String, Manifest>,
    target_root: PathBuf,
}

impl RustdocFromProjectRoot {
    /// # Arguments
    /// * `project_root` - Path to a directory with the manifest or with subdirectories with the manifests.
    /// * `target_root` - Path to a directory where the placeholder manifest / rustdoc can be created.
    pub(crate) fn new(
        project_root: &std::path::Path,
        target_root: &std::path::Path,
    ) -> anyhow::Result<Self> {
        let mut lookup = std::collections::HashMap::new();
        for result in ignore::Walk::new(project_root) {
            let entry = result?;
            if entry.file_name() == "Cargo.toml" {
                if let Ok(manifest) = crate::manifest::Manifest::parse(entry.into_path()) {
                    if let Ok(name) = crate::manifest::get_package_name(&manifest) {
                        lookup.insert(name.to_string(), manifest);
                    }
                }
            }
        }
        Ok(Self {
            project_root: project_root.to_owned(),
            lookup,
            target_root: target_root.to_owned(),
        })
    }
}

impl RustdocGenerator for RustdocFromProjectRoot {
    fn load_rustdoc(
        &self,
        config: &mut GlobalConfig,
        rustdoc: &RustdocCommand,
        crate_data: CrateDataForRustdoc,
    ) -> anyhow::Result<PathBuf> {
        let manifest: &Manifest = self.lookup.get(crate_data.name).with_context(|| {
            format!(
                "package `{}` not found in {}",
                crate_data.name,
                self.project_root.display()
            )
        })?;
        generate_rustdoc(
            config,
            rustdoc,
            self.target_root.clone(),
            CrateSource::ManifestPath { manifest },
            crate_data,
        )
    }
}

#[derive(Debug)]
pub(crate) struct RustdocFromGitRevision {
    path: RustdocFromProjectRoot,
}

impl RustdocFromGitRevision {
    pub fn with_rev(
        source: &std::path::Path,
        target: &std::path::Path,
        rev: &str,
        config: &mut GlobalConfig,
    ) -> anyhow::Result<Self> {
        config.shell_status("Cloning", rev)?;
        let repo = git2::Repository::discover(source)?;

        let rev = repo.revparse_single(rev)?;
        let rev_dir = target.join(rev.id().to_string());

        std::fs::create_dir_all(&rev_dir)?;
        let tree = rev.peel_to_tree()?;
        extract_tree(&repo, tree, &rev_dir)?;

        let path = RustdocFromProjectRoot::new(&rev_dir, target)?;
        Ok(Self { path })
    }
}

fn extract_tree(
    repo: &git2::Repository,
    tree: git2::Tree<'_>,
    target: &std::path::Path,
) -> anyhow::Result<()> {
    for entry in tree.iter() {
        match entry.kind() {
            Some(git2::ObjectType::Tree) => {
                let object = entry.to_object(repo);
                let tree = object.and_then(|o| o.peel_to_tree());
                if let Ok(tree) = tree {
                    let path = target.join(bytes2str(entry.name_bytes()));
                    std::fs::create_dir_all(&path)?;
                    extract_tree(repo, tree, &path)?;
                }
            }
            Some(git2::ObjectType::Blob) => {
                let object = entry.to_object(repo);
                let blob = object.and_then(|o| o.peel_to_blob());
                if let Ok(blob) = blob {
                    let path = target.join(bytes2str(entry.name_bytes()));
                    let existing = std::fs::read(&path).ok();
                    if existing.as_deref() != Some(blob.content()) {
                        std::fs::write(&path, blob.content())?;
                    }
                }
            }
            _ => {}
        }
    }

    Ok(())
}

impl RustdocGenerator for RustdocFromGitRevision {
    fn load_rustdoc(
        &self,
        config: &mut GlobalConfig,
        rustdoc: &RustdocCommand,
        crate_data: CrateDataForRustdoc,
    ) -> anyhow::Result<PathBuf> {
        self.path.load_rustdoc(config, rustdoc, crate_data)
    }
}

// From git2 crate
#[cfg(unix)]
fn bytes2str(b: &[u8]) -> &std::ffi::OsStr {
    use std::os::unix::prelude::*;
    std::ffi::OsStr::from_bytes(b)
}

// From git2 crate
#[cfg(windows)]
fn bytes2str(b: &[u8]) -> &std::ffi::OsStr {
    use std::str;
    std::ffi::OsStr::new(str::from_utf8(b).unwrap())
}

pub(crate) struct RustdocFromRegistry {
    target_root: PathBuf,
    version: Option<semver::Version>,
    index: crates_index::Index,
}

impl core::fmt::Debug for RustdocFromRegistry {
    fn fmt(&self, f: &mut core::fmt::Formatter<'_>) -> core::fmt::Result {
        f.debug_struct("RustdocFromRegistry")
            .field("target_root", &self.target_root)
            .field("version", &self.version)
<<<<<<< HEAD
=======
            .field("index", &"<elided>")
>>>>>>> ff4558f1
            .finish()
    }
}

impl RustdocFromRegistry {
    pub fn new(target_root: &std::path::Path, config: &mut GlobalConfig) -> anyhow::Result<Self> {
        let mut index = crates_index::Index::new_cargo_default()?;

        config.shell_status("Updating", "index")?;
        while need_retry(index.update())? {
            config.shell_status("Blocking", "waiting for lock on registry index")?;
            std::thread::sleep(REGISTRY_BACKOFF);
        }

        Ok(Self {
            target_root: target_root.to_owned(),
            version: None,
            index,
        })
    }

    pub fn set_version(&mut self, version: semver::Version) {
        self.version = Some(version);
    }
}

fn choose_baseline_version(
    crate_: &Crate,
    version_current: Option<&semver::Version>,
) -> anyhow::Result<String> {
    // Try to avoid pre-releases
    // - Breaking changes are allowed between them
    // - Most likely the user cares about the last official release
    if let Some(current) = version_current {
        let mut instances = crate_
            .versions()
            .iter()
            .filter_map(|i| {
                semver::Version::parse(i.version())
                    .map(|v| (v, i.is_yanked()))
                    .ok()
            })
            // For unpublished changes when the user doesn't increment the version
            // post-release, allow using the current version as a baseline.
            .filter(|(v, _)| v <= current)
            .collect::<Vec<_>>();
        instances.sort();
        instances
            .iter()
            .rev()
            .find(|(v, yanked)| v.pre.is_empty() && !yanked)
            .or_else(|| instances.last())
            .map(|(v, _)| v.to_string())
            .with_context(|| {
                anyhow::format_err!(
                    "No available baseline versions for {}@{}",
                    crate_.name(),
                    current
                )
            })
    } else {
        let instance = crate_
            .highest_normal_version()
            .unwrap_or_else(|| {
                // If there is no normal version (not yanked and not a pre-release)
                // choosing the latest one anyway is more reasonable than throwing an
                // error, as there is still a chance that it is what the user expects.
                crate_.highest_version()
            })
            .version();
        Ok(instance.to_owned())
    }
}

impl RustdocGenerator for RustdocFromRegistry {
    fn load_rustdoc(
        &self,
        config: &mut GlobalConfig,
        rustdoc: &RustdocCommand,
        crate_data: CrateDataForRustdoc,
    ) -> anyhow::Result<PathBuf> {
        let crate_ = self
            .index
            .crate_(crate_data.name)
            .with_context(|| anyhow::format_err!("{} not found in registry", crate_data.name))?;

        let base_version = if let Some(base) = self.version.as_ref() {
            base.to_string()
        } else {
            choose_baseline_version(
                &crate_,
                match crate_data.crate_type {
                    CrateType::Current => None,
                    CrateType::Baseline {
                        highest_allowed_version,
                    } => highest_allowed_version,
                },
            )?
        };

        let crate_ = crate_
            .versions()
            .iter()
            .find(|v| v.version() == base_version)
            .with_context(|| {
                anyhow::format_err!(
                    "Version {} of crate {} not found in registry",
                    crate_data.name,
                    base_version
                )
            })?;

        generate_rustdoc(
            config,
            rustdoc,
            self.target_root.clone(),
            CrateSource::Registry { crate_ },
            crate_data,
        )
    }
}

const REGISTRY_BACKOFF: std::time::Duration = std::time::Duration::from_secs(1);

/// Check if we need to retry retrieving the Index.
fn need_retry(res: Result<(), crates_index::Error>) -> anyhow::Result<bool> {
    match res {
        Ok(()) => Ok(false),
        Err(crates_index::Error::Git(err)) => {
            if err.class() == git2::ErrorClass::Index && err.code() == git2::ErrorCode::Locked {
                Ok(true)
            } else {
                Err(crates_index::Error::Git(err).into())
            }
        }
        Err(err) => Err(err.into()),
    }
}

#[cfg(test)]
mod tests {
    use crates_index::{Crate, Version};

    use super::choose_baseline_version;

    fn new_mock_version(version_name: &str, yanked: bool) -> Version {
        // `crates_index::Version` cannot be created explicitly, as all its fields
        // are private, so we use the fact that it can be deserialized.
        serde_json::from_value(serde_json::json!({
            "name": "test-crate",
            "vers": version_name,
            "deps": [],
            "features": {},
            "yanked": yanked,
            "cksum": "00".repeat(32),
        }))
        .expect("hand-written JSON used to create mock crates_index::Version should be valid")
    }

    fn new_crate(versions: Vec<Version>) -> Crate {
        // `crates_index::Crate` cannot be created explicitly, as its field
        // is private, so we use the fact that it can be deserialized.
        serde_json::from_value(serde_json::json!({ "versions": versions }))
            .expect("hand-written JSON used to create mock crates_index::Crate should be valid")
    }

    fn assert_correctly_picks_baseline_version(
        versions: Vec<(&str, bool)>,
        current_version_name: Option<&str>,
        expected: &str,
    ) {
        let crate_ = new_crate(
            versions
                .into_iter()
                .map(|(version, yanked)| new_mock_version(version, yanked))
                .collect(),
        );
        let current_version = current_version_name.map(|version_name| {
            semver::Version::parse(version_name)
                .expect("current_version_name used in assertion should encode a valid version")
        });
        let chosen_baseline = choose_baseline_version(&crate_, current_version.as_ref())
            .expect("choose_baseline_version should not return any error in the test case");
        assert_eq!(chosen_baseline, expected.to_owned());
    }

    #[test]
    fn baseline_choosing_logic_skips_yanked() {
        assert_correctly_picks_baseline_version(
            vec![("1.2.0", false), ("1.2.1", true)],
            Some("1.2.2"),
            "1.2.0",
        );
    }

    #[test]
    fn baseline_choosing_logic_skips_greater_than_current() {
        assert_correctly_picks_baseline_version(
            vec![("1.2.0", false), ("1.2.1", false)],
            Some("1.2.0"),
            "1.2.0",
        );
    }

    #[test]
    fn baseline_choosing_logic_skips_pre_releases() {
        assert_correctly_picks_baseline_version(
            vec![("1.2.0", false), ("1.2.1-rc1", false)],
            Some("1.2.1-rc2"),
            "1.2.0",
        );
    }

    #[test]
    fn baseline_choosing_logic_without_current_picks_latest_normal() {
        assert_correctly_picks_baseline_version(
            vec![("1.2.0", false), ("1.2.1-rc1", false), ("1.3.1", true)],
            None,
            "1.2.0",
        );
    }

    #[test]
    fn baseline_choosing_logic_picks_pre_release_if_there_is_no_normal() {
        assert_correctly_picks_baseline_version(
            vec![("1.2.0", true), ("1.2.1-rc1", false)],
            Some("1.2.1"),
            "1.2.1-rc1",
        );
    }

    #[test]
    fn baseline_choosing_logic_picks_yanked_if_there_is_no_normal() {
        assert_correctly_picks_baseline_version(
            vec![("1.2.1-rc1", false), ("1.2.1", true)],
            Some("1.2.1"),
            "1.2.1",
        );
    }
}<|MERGE_RESOLUTION|>--- conflicted
+++ resolved
@@ -468,10 +468,7 @@
         f.debug_struct("RustdocFromRegistry")
             .field("target_root", &self.target_root)
             .field("version", &self.version)
-<<<<<<< HEAD
-=======
             .field("index", &"<elided>")
->>>>>>> ff4558f1
             .finish()
     }
 }
