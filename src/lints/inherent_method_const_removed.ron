--- conflicted
+++ resolved
@@ -79,10 +79,7 @@
                                 visibility_limit @filter(op: "one_of", value: ["$public_or_default"])
                                 name @filter(op: "=", value: ["%method_name"])
                                 const @filter(op: "!=", value: ["$true"])
-<<<<<<< HEAD
                                 public_api_eligible @filter(op: "=", value: ["$true"])
-=======
->>>>>>> add43f47
 
                                 non_matching_span_: span @optional {
                                     filename @output
