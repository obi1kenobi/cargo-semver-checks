--- conflicted
+++ resolved
@@ -25,11 +25,7 @@
                                 method_name: name @output @tag
                                 public_api_eligible @filter(op: "=", value: ["$true"])
 
-<<<<<<< HEAD
-                                # We still want to lint even if the function has since become safe.
-=======
                                 # We still want to lint even if the method has since become safe!
->>>>>>> 7d6dc914
                                 currently_unsafe: unsafe @output
 
                                 requires_feature {
