use std::{collections::BTreeSet, sync::Arc};

use rustdoc_types::{
    Crate, Enum, Function, Id, Impl, Item, ItemEnum, Method, Span, Struct, Type, Variant,
};
use trustfall_core::{
    interpreter::{Adapter, DataContext, InterpretedQuery},
    ir::{EdgeParameters, Eid, FieldValue, Vid},
    schema::Schema,
};

pub struct RustdocAdapter<'a> {
    current_crate: &'a Crate,
    previous_crate: Option<&'a Crate>,
}

impl<'a> RustdocAdapter<'a> {
    pub fn new(current_crate: &'a Crate, previous_crate: Option<&'a Crate>) -> Self {
        Self {
            current_crate,
            previous_crate,
        }
    }

    pub fn schema() -> Schema {
        Schema::parse(include_str!("rustdoc_schema.graphql")).expect("schema not valid")
    }
}

#[derive(Debug, Clone, Copy)]
pub enum Origin {
    CurrentCrate,
    PreviousCrate,
}

impl Origin {
    fn make_item_token<'a>(&self, item: &'a Item) -> Token<'a> {
        Token {
            origin: *self,
            kind: item.into(),
        }
    }

    fn make_span_token<'a>(&self, span: &'a Span) -> Token<'a> {
        Token {
            origin: *self,
            kind: span.into(),
        }
    }

    fn make_path_token<'a>(&self, path: &'a [String]) -> Token<'a> {
        Token {
            origin: *self,
            kind: TokenKind::Path(path),
        }
    }

    fn make_raw_type_token<'a>(&self, raw_type: &'a rustdoc_types::Type) -> Token<'a> {
        Token {
            origin: *self,
            kind: TokenKind::RawType(raw_type),
        }
    }
<<<<<<< HEAD

    fn make_attribute_token<'a>(&self, attr: &'a str) -> Token<'a> {
        Token {
            origin: *self,
            kind: TokenKind::Attribute(attr),
        }
    }
=======
>>>>>>> b05bfaf3
}

#[derive(Debug, Clone)]
pub struct Token<'a> {
    origin: Origin,
    kind: TokenKind<'a>,
}

#[derive(Debug, Clone)]
pub enum TokenKind<'a> {
    CrateDiff((&'a Crate, &'a Crate)),
    Crate(&'a Crate),
    Item(&'a Item),
    Span(&'a Span),
    Path(&'a [String]),
    RawType(&'a Type),
<<<<<<< HEAD
    Attribute(&'a str),
=======
>>>>>>> b05bfaf3
}

#[allow(dead_code)]
impl<'a> Token<'a> {
    fn new_crate(origin: Origin, crate_: &'a Crate) -> Self {
        Self {
            origin,
            kind: TokenKind::Crate(crate_),
        }
    }

    /// The name of the actual runtime type of this token,
    /// intended to fulfill resolution requests for the __typename property.
    #[inline]
    fn typename(&self) -> &'static str {
        match self.kind {
            TokenKind::Item(item) => match &item.inner {
                rustdoc_types::ItemEnum::Struct(..) => "Struct",
                rustdoc_types::ItemEnum::Enum(..) => "Enum",
                rustdoc_types::ItemEnum::Function(..) => "Function",
                rustdoc_types::ItemEnum::Method(..) => "Method",
                rustdoc_types::ItemEnum::Variant(Variant::Plain) => "PlainVariant",
                rustdoc_types::ItemEnum::Variant(Variant::Tuple(..)) => "TupleVariant",
                rustdoc_types::ItemEnum::Variant(Variant::Struct(..)) => "StructVariant",
                rustdoc_types::ItemEnum::StructField(..) => "StructField",
                rustdoc_types::ItemEnum::Impl(..) => "Impl",
                _ => unreachable!("unexpected item.inner for item: {item:?}"),
            },
            TokenKind::Span(..) => "Span",
            TokenKind::Path(..) => "Path",
            TokenKind::Crate(..) => "Crate",
            TokenKind::CrateDiff(..) => "CrateDiff",
<<<<<<< HEAD
            TokenKind::Attribute(..) => "Attribute",
=======
>>>>>>> b05bfaf3
            TokenKind::RawType(ty) => match ty {
                rustdoc_types::Type::ResolvedPath { .. } => "ResolvedPathType",
                rustdoc_types::Type::Primitive(..) => "PrimitiveType",
                _ => "OtherType",
            },
        }
    }

    fn as_crate_diff(&self) -> Option<(&'a Crate, &'a Crate)> {
        match &self.kind {
            TokenKind::CrateDiff(tuple) => Some(*tuple),
            _ => None,
        }
    }

    fn as_crate(&self) -> Option<&'a Crate> {
        match self.kind {
            TokenKind::Crate(c) => Some(c),
            _ => None,
        }
    }

    fn as_item(&self) -> Option<&'a Item> {
        match self.kind {
            TokenKind::Item(item) => Some(item),
            _ => None,
        }
    }

    fn as_struct_item(&self) -> Option<(&'a Item, &'a Struct)> {
        self.as_item().and_then(|item| match &item.inner {
            rustdoc_types::ItemEnum::Struct(s) => Some((item, s)),
            _ => None,
        })
    }

    fn as_struct_field_item(&self) -> Option<(&'a Item, &'a Type)> {
        self.as_item().and_then(|item| match &item.inner {
            rustdoc_types::ItemEnum::StructField(s) => Some((item, s)),
            _ => None,
        })
    }

    fn as_span(&self) -> Option<&'a Span> {
        match self.kind {
            TokenKind::Span(s) => Some(s),
            _ => None,
        }
    }

    fn as_enum(&self) -> Option<&'a Enum> {
        self.as_item().and_then(|item| match &item.inner {
            rustdoc_types::ItemEnum::Enum(e) => Some(e),
            _ => None,
        })
    }

    fn as_variant(&self) -> Option<&'a Variant> {
        self.as_item().and_then(|item| match &item.inner {
            rustdoc_types::ItemEnum::Variant(v) => Some(v),
            _ => None,
        })
    }

    fn as_path(&self) -> Option<&'a [String]> {
        match &self.kind {
            TokenKind::Path(path) => Some(*path),
            _ => None,
        }
    }

    fn as_function(&self) -> Option<&'a Function> {
        self.as_item().and_then(|item| match &item.inner {
            rustdoc_types::ItemEnum::Function(func) => Some(func),
            _ => None,
        })
    }

    fn as_method(&self) -> Option<&'a Method> {
        self.as_item().and_then(|item| match &item.inner {
            rustdoc_types::ItemEnum::Method(func) => Some(func),
            _ => None,
        })
    }

    fn as_impl(&self) -> Option<&'a Impl> {
        self.as_item().and_then(|item| match &item.inner {
            rustdoc_types::ItemEnum::Impl(x) => Some(x),
            _ => None,
        })
    }

<<<<<<< HEAD
    fn as_attribute(&self) -> Option<&'a str> {
        match &self.kind {
            TokenKind::Attribute(attr) => Some(*attr),
            _ => None,
        }
    }

=======
>>>>>>> b05bfaf3
    fn as_raw_type(&self) -> Option<&'a rustdoc_types::Type> {
        match &self.kind {
            TokenKind::RawType(ty) => Some(*ty),
            _ => None,
        }
    }
}

impl<'a> From<&'a Item> for TokenKind<'a> {
    fn from(item: &'a Item) -> Self {
        Self::Item(item)
    }
}

impl<'a> From<&'a Crate> for TokenKind<'a> {
    fn from(c: &'a Crate) -> Self {
        Self::Crate(c)
    }
}

impl<'a> From<&'a Span> for TokenKind<'a> {
    fn from(s: &'a Span) -> Self {
        Self::Span(s)
    }
}

fn get_crate_property(crate_token: &Token, field_name: &str) -> FieldValue {
    let crate_item = crate_token.as_crate().expect("token was not a Crate");
    match field_name {
        "root" => (&crate_item.root.0).into(),
        "crate_version" => (&crate_item.crate_version).into(),
        "includes_private" => crate_item.includes_private.into(),
        "format_version" => crate_item.format_version.into(),
        _ => unreachable!("Crate property {field_name}"),
    }
}

fn get_item_property(item_token: &Token, field_name: &str) -> FieldValue {
    let item = item_token.as_item().expect("token was not an Item");
    match field_name {
        "id" => (&item.id.0).into(),
        "crate_id" => (&item.crate_id).into(),
        "name" => (&item.name).into(),
        "docs" => (&item.docs).into(),
        "attrs" => item.attrs.clone().into(),
        "visibility_limit" => match &item.visibility {
            rustdoc_types::Visibility::Public => "public".into(),
            rustdoc_types::Visibility::Default => "default".into(),
            rustdoc_types::Visibility::Crate => "crate".into(),
            rustdoc_types::Visibility::Restricted { parent: _, path } => {
                format!("restricted ({path})").into()
            }
        },
        _ => unreachable!("Item property {field_name}"),
    }
}

fn get_struct_property(item_token: &Token, field_name: &str) -> FieldValue {
    let (_, struct_item) = item_token.as_struct_item().expect("token was not a Struct");
    match field_name {
        "struct_type" => match struct_item.struct_type {
            rustdoc_types::StructType::Plain => "plain",
            rustdoc_types::StructType::Tuple => "tuple",
            rustdoc_types::StructType::Unit => "unit",
        }
        .into(),
        "fields_stripped" => struct_item.fields_stripped.into(),
        _ => unreachable!("Struct property {field_name}"),
    }
}

fn get_span_property(item_token: &Token, field_name: &str) -> FieldValue {
    let span = item_token.as_span().expect("token was not a Span");
    match field_name {
        "filename" => span
            .filename
            .to_str()
            .expect("non-representable path")
            .into(),
        "begin_line" => (span.begin.0 as u64).into(),
        "begin_column" => (span.begin.1 as u64).into(),
        "end_line" => (span.end.0 as u64).into(),
        "end_column" => (span.end.1 as u64).into(),
        _ => unreachable!("Span property {field_name}"),
    }
}

fn get_enum_property(item_token: &Token, field_name: &str) -> FieldValue {
    let enum_item = item_token.as_enum().expect("token was not an Enum");
    match field_name {
        "variants_stripped" => enum_item.variants_stripped.into(),
        _ => unreachable!("Enum property {field_name}"),
    }
}

fn get_path_property(token: &Token, field_name: &str) -> FieldValue {
    let path_token = token.as_path().expect("token was not a Path");
    match field_name {
        "path" => path_token.into(),
        _ => unreachable!("Path property {field_name}"),
    }
}

fn get_function_like_property(token: &Token, field_name: &str) -> FieldValue {
    let maybe_function = token.as_function();
    let maybe_method = token.as_method();

    let (header, _decl) = maybe_function
        .map(|func| (&func.header, &func.decl))
        .unwrap_or_else(|| {
            let method = maybe_method.unwrap_or_else(|| {
                unreachable!("token was neither a function nor a method: {token:?}")
            });
            (&method.header, &method.decl)
        });

    match field_name {
        "const" => header.const_.into(),
        "async" => header.async_.into(),
        "unsafe" => header.unsafe_.into(),
        _ => unreachable!("FunctionLike property {field_name}"),
    }
}

fn get_impl_property(token: &Token, field_name: &str) -> FieldValue {
    let impl_token = token.as_impl().expect("token was not an Impl");
    match field_name {
        "unsafe" => impl_token.is_unsafe.into(),
        "negative" => impl_token.negative.into(),
        "synthetic" => impl_token.synthetic.into(),
        _ => unreachable!("Impl property {field_name}"),
    }
}

<<<<<<< HEAD
fn get_attribute_property(token: &Token, field_name: &str) -> FieldValue {
    let attribute_token = token.as_attribute().expect("token was not an Attribute");
    match field_name {
        "value" => attribute_token.into(),
        _ => unreachable!("Attribute property {field_name}"),
    }
}

=======
>>>>>>> b05bfaf3
fn get_resolved_path_type_property(token: &Token, field_name: &str) -> FieldValue {
    let type_token = token.as_raw_type().expect("token was not a RawType");
    match type_token {
        rustdoc_types::Type::ResolvedPath { name, .. } => match field_name {
            "name" => name.into(),
            _ => unreachable!("ResolvedPathType property {field_name}"),
        },
        _ => unreachable!("token was not a ResolvedPathType but was {type_token:?}"),
    }
}

fn get_primitive_type_property(token: &Token, field_name: &str) -> FieldValue {
    let type_token = token.as_raw_type().expect("token was not a RawType");
    match type_token {
        rustdoc_types::Type::Primitive(name) => match field_name {
            "name" => name.into(),
            _ => unreachable!("PrimitiveType property {field_name}"),
        },
        _ => unreachable!("token was not a PrimitiveType but was {type_token:?}"),
    }
}

fn property_mapper<'a>(
    ctx: DataContext<Token<'a>>,
    field_name: &str,
    property_getter: fn(&Token<'a>, &str) -> FieldValue,
) -> (DataContext<Token<'a>>, FieldValue) {
    let value = match &ctx.current_token {
        Some(token) => property_getter(token, field_name),
        None => FieldValue::Null,
    };
    (ctx, value)
}

impl<'a> Adapter<'a> for RustdocAdapter<'a> {
    type DataToken = Token<'a>;

    fn get_starting_tokens(
        &mut self,
        edge: Arc<str>,
        _parameters: Option<Arc<EdgeParameters>>,
        _query_hint: InterpretedQuery,
        _vertex_hint: Vid,
    ) -> Box<dyn Iterator<Item = Self::DataToken> + 'a> {
        match edge.as_ref() {
            "Crate" => Box::new(std::iter::once(Token::new_crate(
                Origin::CurrentCrate,
                self.current_crate,
            ))),
            "CrateDiff" => {
                let previous_crate = self.previous_crate.expect("no previous crate provided");
                Box::new(std::iter::once(Token {
                    origin: Origin::CurrentCrate,
                    kind: TokenKind::CrateDiff((self.current_crate, previous_crate)),
                }))
            }
            _ => unreachable!("{edge}"),
        }
    }

    fn project_property(
        &mut self,
        data_contexts: Box<dyn Iterator<Item = DataContext<Self::DataToken>> + 'a>,
        current_type_name: Arc<str>,
        field_name: Arc<str>,
        _query_hint: InterpretedQuery,
        _vertex_hint: Vid,
    ) -> Box<dyn Iterator<Item = (DataContext<Self::DataToken>, FieldValue)> + 'a> {
        if field_name.as_ref() == "__typename" {
            Box::new(data_contexts.map(|ctx| match &ctx.current_token {
                Some(token) => {
                    let value = token.typename().into();
                    (ctx, value)
                }
                None => (ctx, FieldValue::Null),
            }))
        } else {
            match current_type_name.as_ref() {
                "Crate" => {
                    Box::new(data_contexts.map(move |ctx| {
                        property_mapper(ctx, field_name.as_ref(), get_crate_property)
                    }))
                }
                "Item" => {
                    Box::new(data_contexts.map(move |ctx| {
                        property_mapper(ctx, field_name.as_ref(), get_item_property)
                    }))
                }
                "ImplOwner" | "Struct" | "StructField" | "Enum" | "Variant" | "PlainVariant"
                | "TupleVariant" | "StructVariant" | "Function" | "Method" | "Impl"
                    if matches!(
                        field_name.as_ref(),
                        "id" | "crate_id" | "name" | "docs" | "attrs" | "visibility_limit"
                    ) =>
                {
                    // properties inherited from Item, accesssed on Item subtypes
                    Box::new(data_contexts.map(move |ctx| {
                        property_mapper(ctx, field_name.as_ref(), get_item_property)
                    }))
                }
                "Struct" => Box::new(data_contexts.map(move |ctx| {
                    property_mapper(ctx, field_name.as_ref(), get_struct_property)
                })),
                "Enum" => {
                    Box::new(data_contexts.map(move |ctx| {
                        property_mapper(ctx, field_name.as_ref(), get_enum_property)
                    }))
                }
                "Span" => {
                    Box::new(data_contexts.map(move |ctx| {
                        property_mapper(ctx, field_name.as_ref(), get_span_property)
                    }))
                }
                "Path" => {
                    Box::new(data_contexts.map(move |ctx| {
                        property_mapper(ctx, field_name.as_ref(), get_path_property)
                    }))
                }
                "FunctionLike" | "Function" | "Method"
                    if matches!(field_name.as_ref(), "const" | "unsafe" | "async") =>
                {
                    Box::new(data_contexts.map(move |ctx| {
                        property_mapper(ctx, field_name.as_ref(), get_function_like_property)
                    }))
                }
                "Impl" => {
                    Box::new(data_contexts.map(move |ctx| {
                        property_mapper(ctx, field_name.as_ref(), get_impl_property)
                    }))
                }
<<<<<<< HEAD
                "Attribute" => Box::new(data_contexts.map(move |ctx| {
                    property_mapper(ctx, field_name.as_ref(), get_attribute_property)
                })),
=======
>>>>>>> b05bfaf3
                "ResolvedPathType" => Box::new(data_contexts.map(move |ctx| {
                    property_mapper(ctx, field_name.as_ref(), get_resolved_path_type_property)
                })),
                "PrimitiveType" => Box::new(data_contexts.map(move |ctx| {
                    property_mapper(ctx, field_name.as_ref(), get_primitive_type_property)
                })),
                _ => unreachable!("project_property {current_type_name} {field_name}"),
            }
        }
    }

    fn project_neighbors(
        &mut self,
        data_contexts: Box<dyn Iterator<Item = DataContext<Self::DataToken>> + 'a>,
        current_type_name: Arc<str>,
        edge_name: Arc<str>,
        parameters: Option<Arc<EdgeParameters>>,
        _query_hint: InterpretedQuery,
        _vertex_hint: Vid,
        _edge_hint: Eid,
    ) -> Box<
        dyn Iterator<
                Item = (
                    DataContext<Self::DataToken>,
                    Box<dyn Iterator<Item = Self::DataToken> + 'a>,
                ),
            > + 'a,
    > {
        match current_type_name.as_ref() {
            "CrateDiff" => match edge_name.as_ref() {
                "current" => Box::new(data_contexts.map(move |ctx| {
                    let neighbors: Box<dyn Iterator<Item = Self::DataToken> + 'a> = match &ctx
                        .current_token
                    {
                        None => Box::new(std::iter::empty()),
                        Some(token) => {
                            let crate_tuple =
                                token.as_crate_diff().expect("token was not a CrateDiff");
                            let neighbor = Token::new_crate(Origin::CurrentCrate, crate_tuple.0);
                            Box::new(std::iter::once(neighbor))
                        }
                    };

                    (ctx, neighbors)
                })),
                "baseline" => Box::new(data_contexts.map(move |ctx| {
                    let neighbors: Box<dyn Iterator<Item = Self::DataToken> + 'a> = match &ctx
                        .current_token
                    {
                        None => Box::new(std::iter::empty()),
                        Some(token) => {
                            let crate_tuple =
                                token.as_crate_diff().expect("token was not a CrateDiff");
                            let neighbor = Token::new_crate(Origin::PreviousCrate, crate_tuple.1);
                            Box::new(std::iter::once(neighbor))
                        }
                    };

                    (ctx, neighbors)
                })),
                _ => {
                    unreachable!("project_neighbors {current_type_name} {edge_name} {parameters:?}")
                }
            },
            "Crate" => {
                match edge_name.as_ref() {
                    "item" => Box::new(data_contexts.map(move |ctx| {
                        let neighbors: Box<dyn Iterator<Item = Self::DataToken> + 'a> = match &ctx
                            .current_token
                        {
                            None => Box::new(std::iter::empty()),
                            Some(token) => {
                                let origin = token.origin;
                                let crate_token = token.as_crate().expect("token was not a Crate");
                                let iter = crate_token
                                    .index
                                    .values()
                                    .filter(|item| {
                                        // Filter out item types that are not currently supported.
                                        matches!(
                                            item.inner,
                                            rustdoc_types::ItemEnum::Struct(..)
                                                | rustdoc_types::ItemEnum::StructField(..)
                                                | rustdoc_types::ItemEnum::Enum(..)
                                                | rustdoc_types::ItemEnum::Variant(..)
                                                | rustdoc_types::ItemEnum::Function(..)
                                                | rustdoc_types::ItemEnum::Method(..)
                                                | rustdoc_types::ItemEnum::Impl(..)
                                        )
                                    })
                                    .map(move |value| origin.make_item_token(value));
                                Box::new(iter)
                            }
                        };

                        (ctx, neighbors)
                    })),
                    _ => unreachable!(
                        "project_neighbors {current_type_name} {edge_name} {parameters:?}"
                    ),
                }
            }
            "Importable" | "ImplOwner" | "Struct" | "Enum" | "Function"
                if edge_name.as_ref() == "path" =>
            {
                let current_crate = self.current_crate;
                let previous_crate = self.previous_crate;

                Box::new(data_contexts.map(move |ctx| {
                    let neighbors: Box<dyn Iterator<Item = Self::DataToken> + 'a> =
                        match &ctx.current_token {
                            None => Box::new(std::iter::empty()),
                            Some(token) => {
                                let origin = token.origin;
                                let item = token.as_item().expect("token was not an Item");
                                let item_id = &item.id;

                                if let Some(path) = match origin {
                                    Origin::CurrentCrate => {
                                        current_crate.paths.get(item_id).map(|x| &x.path)
                                    }
                                    Origin::PreviousCrate => previous_crate
                                        .expect("no baseline provided")
                                        .paths
                                        .get(item_id)
                                        .map(|x| &x.path),
                                } {
                                    Box::new(std::iter::once(origin.make_path_token(path)))
                                } else {
                                    Box::new(std::iter::empty())
                                }
                            }
                        };

                    (ctx, neighbors)
                }))
            }
            "Item" | "ImplOwner" | "Struct" | "StructField" | "Enum" | "Variant"
            | "PlainVariant" | "TupleVariant" | "StructVariant" | "Function" | "Method"
            | "Impl"
                if matches!(edge_name.as_ref(), "span" | "attribute") =>
            {
                match edge_name.as_ref() {
                    "span" => Box::new(data_contexts.map(move |ctx| {
                        let neighbors: Box<dyn Iterator<Item = Self::DataToken> + 'a> =
                            match &ctx.current_token {
                                None => Box::new(std::iter::empty()),
                                Some(token) => {
                                    let origin = token.origin;
                                    let item = token.as_item().expect("token was not an Item");
                                    if let Some(span) = &item.span {
                                        Box::new(std::iter::once(origin.make_span_token(span)))
                                    } else {
                                        Box::new(std::iter::empty())
                                    }
                                }
                            };

                        (ctx, neighbors)
                    })),
                    "attribute" => Box::new(data_contexts.map(move |ctx| {
                        let neighbors: Box<dyn Iterator<Item = Self::DataToken> + 'a> =
                            match &ctx.current_token {
                                None => Box::new(std::iter::empty()),
                                Some(token) => {
                                    let origin = token.origin;
                                    let item = token.as_item().expect("token was not an Item");
                                    Box::new(
                                        item.attrs
                                            .iter()
                                            .map(move |attr| origin.make_attribute_token(attr)),
                                    )
                                }
                            };

                        (ctx, neighbors)
                    })),
                    _ => unreachable!(
                        "project_neighbors {current_type_name} {edge_name} {parameters:?}"
                    ),
                }
            }
            "ImplOwner" | "Struct" | "Enum"
                if matches!(edge_name.as_ref(), "impl" | "inherent_impl") =>
            {
                let current_crate = self.current_crate;
                let previous_crate = self.previous_crate;
                let inherent_impls_only = edge_name.as_ref() == "inherent_impl";
                Box::new(data_contexts.map(move |ctx| {
                    let neighbors: Box<dyn Iterator<Item = Self::DataToken> + 'a> =
                        match &ctx.current_token {
                            None => Box::new(std::iter::empty()),
                            Some(token) => {
                                let origin = token.origin;
                                let item_index = match origin {
                                    Origin::CurrentCrate => &current_crate.index,
                                    Origin::PreviousCrate => {
                                        &previous_crate.expect("no previous crate provided").index
                                    }
                                };

                                // Get the IDs of all the impl blocks.
                                // Relies on the fact that only structs and enums can have impls,
                                // so we know that the token must represent either a struct or an enum.
                                let impl_ids = token
                                    .as_struct_item()
                                    .map(|(_, s)| &s.impls)
                                    .or_else(|| token.as_enum().map(|e| &e.impls))
                                    .expect("token was neither a struct nor an enum");

                                Box::new(impl_ids.iter().filter_map(move |item_id| {
                                    let next_item = item_index.get(item_id);
                                    next_item.and_then(|next_item| match &next_item.inner {
                                        rustdoc_types::ItemEnum::Impl(imp) => {
                                            if !inherent_impls_only || imp.trait_.is_none() {
                                                Some(origin.make_item_token(next_item))
                                            } else {
                                                None
                                            }
                                        }
                                        _ => None,
                                    })
                                }))
                            }
                        };

                    (ctx, neighbors)
                }))
            }
            "Struct" => match edge_name.as_ref() {
                "field" => {
                    let current_crate = self.current_crate;
                    let previous_crate = self.previous_crate;
                    Box::new(data_contexts.map(move |ctx| {
                        let neighbors: Box<dyn Iterator<Item = Self::DataToken> + 'a> = match &ctx
                            .current_token
                        {
                            None => Box::new(std::iter::empty()),
                            Some(token) => {
                                let origin = token.origin;
                                let (_, struct_item) =
                                    token.as_struct_item().expect("token was not a Struct");

                                let item_index = match origin {
                                    Origin::CurrentCrate => &current_crate.index,
                                    Origin::PreviousCrate => {
                                        &previous_crate.expect("no previous crate provided").index
                                    }
                                };
                                Box::new(struct_item.fields.clone().into_iter().map(
                                    move |field_id| {
                                        origin.make_item_token(
                                            item_index.get(&field_id).expect("missing item"),
                                        )
                                    },
                                ))
                            }
                        };

                        (ctx, neighbors)
                    }))
                }
                _ => {
                    unreachable!("project_neighbors {current_type_name} {edge_name} {parameters:?}")
                }
            },
            "Enum" => match edge_name.as_ref() {
                "variant" => {
                    let current_crate = self.current_crate;
                    let previous_crate = self.previous_crate;
                    Box::new(data_contexts.map(move |ctx| {
                        let neighbors: Box<dyn Iterator<Item = Self::DataToken> + 'a> = match &ctx
                            .current_token
                        {
                            None => Box::new(std::iter::empty()),
                            Some(token) => {
                                let origin = token.origin;
                                let enum_item = token.as_enum().expect("token was not a Enum");

                                let item_index = match origin {
                                    Origin::CurrentCrate => &current_crate.index,
                                    Origin::PreviousCrate => {
                                        &previous_crate.expect("no previous crate provided").index
                                    }
                                };
                                Box::new(enum_item.variants.iter().map(move |field_id| {
                                    origin.make_item_token(
                                        item_index.get(field_id).expect("missing item"),
                                    )
                                }))
                            }
                        };

                        (ctx, neighbors)
                    }))
                }
                _ => {
                    unreachable!("project_neighbors {current_type_name} {edge_name} {parameters:?}")
                }
            },
            "StructField" => match edge_name.as_ref() {
                "raw_type" => Box::new(data_contexts.map(move |ctx| {
                    let neighbors: Box<dyn Iterator<Item = Self::DataToken> + 'a> =
                        match &ctx.current_token {
                            None => Box::new(std::iter::empty()),
                            Some(token) => {
                                let origin = token.origin;
                                let (_, field_type) = token
                                    .as_struct_field_item()
                                    .expect("not a StructField token");
                                Box::new(std::iter::once(origin.make_raw_type_token(field_type)))
                            }
                        };

                    (ctx, neighbors)
                })),
                _ => {
                    unreachable!("project_neighbors {current_type_name} {edge_name} {parameters:?}")
                }
            },
            "Impl" => match edge_name.as_ref() {
                "method" => {
                    let current_crate = self.current_crate;
                    let previous_crate = self.previous_crate;
                    Box::new(data_contexts.map(move |ctx| {
                        let neighbors: Box<dyn Iterator<Item = Self::DataToken> + 'a> = match &ctx
                            .current_token
                        {
                            None => Box::new(std::iter::empty()),
                            Some(token) => {
                                let origin = token.origin;
                                let item_index = match origin {
                                    Origin::CurrentCrate => &current_crate.index,
                                    Origin::PreviousCrate => {
                                        &previous_crate.expect("no previous crate provided").index
                                    }
                                };

                                let impl_token = token.as_impl().expect("not an Impl token");
                                let provided_methods: Box<dyn Iterator<Item = &Id>> = if impl_token.provided_trait_methods.is_empty() {
                                    Box::new(std::iter::empty())
                                } else {
                                    let method_names: BTreeSet<&str> = impl_token.provided_trait_methods.iter().map(|x| x.as_str()).collect();

                                    let trait_type = impl_token.trait_.as_ref().expect("no trait but provided_trait_methods was non-empty");
                                    let trait_item = match trait_type {
                                        Type::ResolvedPath { name: _, id, args: _, param_names: _ } => {
                                            item_index.get(id)
                                        }
                                        _ => unimplemented!("found provided_trait_methods when the trait was not a ResolvedPath: {trait_type:?}"),
                                    };

                                    if let Some(trait_item) = trait_item {
                                        if let ItemEnum::Trait(trait_item) = &trait_item.inner {
                                            Box::new(trait_item.items.iter().filter(move |item_id| {
                                                let next_item = &item_index.get(item_id);
                                                if let Some(name) = next_item.and_then(|x| x.name.as_deref()) {
                                                    method_names.contains(name)
                                                } else {
                                                    false
                                                }
                                            }))
                                        } else {
                                            unreachable!("found a non-trait type {trait_item:?}");
                                        }
                                    } else {
                                        Box::new(std::iter::empty())
                                    }
                                };
                                Box::new(provided_methods.chain(impl_token.items.iter()).filter_map(move |item_id| {
                                    let next_item = &item_index.get(item_id);
                                    if let Some(next_item) = next_item {
                                        match &next_item.inner {
                                            rustdoc_types::ItemEnum::Method(..) => {
                                                Some(origin.make_item_token(next_item))
                                            }
                                            _ => None,
                                        }
                                    } else {
                                        None
                                    }
                                }))
                            }
                        };

                        (ctx, neighbors)
                    }))
                }
                _ => {
                    unreachable!("project_neighbors {current_type_name} {edge_name} {parameters:?}")
                }
            },
            _ => unreachable!("project_neighbors {current_type_name} {edge_name} {parameters:?}"),
        }
    }

    fn can_coerce_to_type(
        &mut self,
        data_contexts: Box<dyn Iterator<Item = DataContext<Self::DataToken>> + 'a>,
        current_type_name: Arc<str>,
        coerce_to_type_name: Arc<str>,
        _query_hint: InterpretedQuery,
        _vertex_hint: Vid,
    ) -> Box<dyn Iterator<Item = (DataContext<Self::DataToken>, bool)> + 'a> {
        match current_type_name.as_ref() {
            "Item" | "Variant" | "FunctionLike" | "Importable" | "ImplOwner" | "RawType" => {
                Box::new(data_contexts.map(move |ctx| {
                    let can_coerce = match &ctx.current_token {
                        None => false,
                        Some(token) => {
                            let actual_type_name = token.typename();

                            match coerce_to_type_name.as_ref() {
                                "Variant" => matches!(
                                    actual_type_name,
                                    "PlainVariant" | "TupleVariant" | "StructVariant"
                                ),
                                "ImplOwner" => matches!(actual_type_name, "Struct" | "Enum"),
                                _ => {
                                    // The remaining types are final (don't have any subtypes)
                                    // so we can just compare the actual type name to
                                    // the type we are attempting to coerce to.
                                    actual_type_name == coerce_to_type_name.as_ref()
                                }
                            }
                        }
                    };

                    (ctx, can_coerce)
                }))
            }
            _ => unreachable!("can_coerce_to_type {current_type_name} {coerce_to_type_name}"),
        }
    }
}

#[cfg(test)]
mod tests {
    use std::{cell::RefCell, collections::BTreeMap, rc::Rc, sync::Arc};

    use anyhow::Context;
    use trustfall_core::{frontend::parse, interpreter::execution::interpret_ir, ir::FieldValue};

    use crate::{query::SemverQuery, util::load_rustdoc_from_file};

    use super::RustdocAdapter;

    fn check_query_execution(query_name: &str) {
        // Ensure the rustdocs JSON outputs have been regenerated.
        let baseline = load_rustdoc_from_file("./localdata/test_data/baseline.json")
            .with_context(|| "Could not load localdata/test_data/baseline.json file, did you forget to run ./scripts/regenerate_test_rustdocs.sh ?")
            .expect("failed to load baseline rustdoc");
        let current =
            load_rustdoc_from_file(&format!("./localdata/test_data/{}.json", query_name))
            .with_context(|| format!("Could not load localdata/test_data/{}.json file, did you forget to run ./scripts/regenerate_test_rustdocs.sh ?", query_name))
            .expect("failed to load rustdoc under test");

        let query_text =
            std::fs::read_to_string(&format!("./src/queries/{}.ron", query_name)).unwrap();
        let semver_query: SemverQuery = ron::from_str(&query_text).unwrap();

        let expected_result_text =
            std::fs::read_to_string(&format!("./src/test_data/{}.output.ron", query_name))
            .with_context(|| format!("Could not load src/test_data/{}.output.ron expected-outputs file, did you forget to add it?", query_name))
            .expect("failed to load expected outputs");
        let mut expected_results: Vec<BTreeMap<String, FieldValue>> =
            ron::from_str(&expected_result_text)
                .expect("could not parse expected outputs as ron format");

        let schema = RustdocAdapter::schema();
        let adapter = Rc::new(RefCell::new(RustdocAdapter::new(&current, Some(&baseline))));

        let parsed_query = parse(&schema, &semver_query.query).unwrap();
        let args = Arc::new(
            semver_query
                .arguments
                .iter()
                .map(|(k, v)| (Arc::from(k.clone()), v.clone().into()))
                .collect(),
        );
        let results_iter = interpret_ir(adapter.clone(), parsed_query, args).unwrap();

        let mut actual_results: Vec<BTreeMap<_, _>> = results_iter
            .map(|res| res.into_iter().map(|(k, v)| (k.to_string(), v)).collect())
            .collect();

        // Reorder both vectors of results into a deterministic order that will compensate for
        // nondeterminism in how the results are ordered.
        let key_func = |elem: &BTreeMap<String, FieldValue>| {
            (
                elem["span_filename"].as_str().unwrap().to_owned(),
                elem["span_begin_line"].as_usize().unwrap(),
            )
        };
        expected_results.sort_unstable_by_key(key_func);
        actual_results.sort_unstable_by_key(key_func);

        assert_eq!(expected_results, actual_results);
    }

    macro_rules! query_execution_tests {
        ($($name:ident,)*) => {
            $(
                #[test]
                fn $name() {
                    check_query_execution(stringify!($name))
                }
            )*
        }
    }

    query_execution_tests!(
        enum_missing,
        enum_repr_c_removed,
        enum_repr_int_changed,
        enum_repr_int_removed,
        enum_variant_added,
        enum_variant_missing,
        function_missing,
        inherent_method_missing,
        struct_marked_non_exhaustive,
        struct_missing,
        struct_pub_field_missing,
        struct_repr_c_removed,
        struct_repr_transparent_removed,
        unit_struct_changed_kind,
        variant_marked_non_exhaustive,
    );
}<|MERGE_RESOLUTION|>--- conflicted
+++ resolved
@@ -61,7 +61,6 @@
             kind: TokenKind::RawType(raw_type),
         }
     }
-<<<<<<< HEAD
 
     fn make_attribute_token<'a>(&self, attr: &'a str) -> Token<'a> {
         Token {
@@ -69,8 +68,6 @@
             kind: TokenKind::Attribute(attr),
         }
     }
-=======
->>>>>>> b05bfaf3
 }
 
 #[derive(Debug, Clone)]
@@ -87,10 +84,7 @@
     Span(&'a Span),
     Path(&'a [String]),
     RawType(&'a Type),
-<<<<<<< HEAD
     Attribute(&'a str),
-=======
->>>>>>> b05bfaf3
 }
 
 #[allow(dead_code)]
@@ -123,10 +117,7 @@
             TokenKind::Path(..) => "Path",
             TokenKind::Crate(..) => "Crate",
             TokenKind::CrateDiff(..) => "CrateDiff",
-<<<<<<< HEAD
             TokenKind::Attribute(..) => "Attribute",
-=======
->>>>>>> b05bfaf3
             TokenKind::RawType(ty) => match ty {
                 rustdoc_types::Type::ResolvedPath { .. } => "ResolvedPathType",
                 rustdoc_types::Type::Primitive(..) => "PrimitiveType",
@@ -219,7 +210,6 @@
         })
     }
 
-<<<<<<< HEAD
     fn as_attribute(&self) -> Option<&'a str> {
         match &self.kind {
             TokenKind::Attribute(attr) => Some(*attr),
@@ -227,8 +217,6 @@
         }
     }
 
-=======
->>>>>>> b05bfaf3
     fn as_raw_type(&self) -> Option<&'a rustdoc_types::Type> {
         match &self.kind {
             TokenKind::RawType(ty) => Some(*ty),
@@ -363,7 +351,6 @@
     }
 }
 
-<<<<<<< HEAD
 fn get_attribute_property(token: &Token, field_name: &str) -> FieldValue {
     let attribute_token = token.as_attribute().expect("token was not an Attribute");
     match field_name {
@@ -372,8 +359,6 @@
     }
 }
 
-=======
->>>>>>> b05bfaf3
 fn get_resolved_path_type_property(token: &Token, field_name: &str) -> FieldValue {
     let type_token = token.as_raw_type().expect("token was not a RawType");
     match type_token {
@@ -504,12 +489,9 @@
                         property_mapper(ctx, field_name.as_ref(), get_impl_property)
                     }))
                 }
-<<<<<<< HEAD
                 "Attribute" => Box::new(data_contexts.map(move |ctx| {
                     property_mapper(ctx, field_name.as_ref(), get_attribute_property)
                 })),
-=======
->>>>>>> b05bfaf3
                 "ResolvedPathType" => Box::new(data_contexts.map(move |ctx| {
                     property_mapper(ctx, field_name.as_ref(), get_resolved_path_type_property)
                 })),
